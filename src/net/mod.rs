// Copyright (C) 2013-2020 Blockstack PBC, a public benefit corporation
// Copyright (C) 2020 Stacks Open Internet Foundation
//
// This program is free software: you can redistribute it and/or modify
// it under the terms of the GNU General Public License as published by
// the Free Software Foundation, either version 3 of the License, or
// (at your option) any later version.
//
// This program is distributed in the hope that it will be useful,
// but WITHOUT ANY WARRANTY; without even the implied warranty of
// MERCHANTABILITY or FITNESS FOR A PARTICULAR PURPOSE.  See the
// GNU General Public License for more details.
//
// You should have received a copy of the GNU General Public License
// along with this program.  If not, see <http://www.gnu.org/licenses/>.

use std::borrow::Borrow;
use std::cmp::PartialEq;
use std::collections::{HashMap, HashSet};
use std::convert::From;
use std::convert::TryFrom;
use std::error;
use std::fmt;
use std::hash::Hash;
use std::hash::Hasher;
use std::io;
use std::io::prelude::*;
use std::io::{Read, Write};
use std::net::IpAddr;
use std::net::Ipv4Addr;
use std::net::Ipv6Addr;
use std::net::SocketAddr;
use std::ops::Deref;
use std::str::FromStr;

use rand::thread_rng;
use rand::RngCore;
use regex::Regex;
use rusqlite;
use serde::de::Error as de_Error;
use serde::ser::Error as ser_Error;
use serde::{Deserialize, Serialize};
use serde_json;
use url;

use crate::burnchains::affirmation::AffirmationMap;
use crate::burnchains::Error as burnchain_error;
use crate::burnchains::Txid;
use crate::chainstate::burn::ConsensusHash;
use crate::chainstate::coordinator::Error as coordinator_error;
use crate::chainstate::stacks::db::blocks::MemPoolRejection;
use crate::chainstate::stacks::index::Error as marf_error;
use crate::chainstate::stacks::Error as chainstate_error;
use crate::chainstate::stacks::{
    Error as chain_error, StacksBlock, StacksMicroblock, StacksPublicKey, StacksTransaction,
    TransactionPayload,
};
use crate::clarity_vm::clarity::Error as clarity_error;
use crate::core::mempool::*;
use crate::core::POX_REWARD_CYCLE_LENGTH;
use crate::net::atlas::{Attachment, AttachmentInstance};
use crate::net::http::HttpReservedHeader;
pub use crate::net::http::StacksBlockAcceptedData;
use crate::util_lib::bloom::{BloomFilter, BloomNodeHasher};
use crate::util_lib::boot::boot_code_tx_auth;
use crate::util_lib::db::DBConn;
use crate::util_lib::db::Error as db_error;
use crate::util_lib::strings::UrlString;
use clarity::vm::types::TraitIdentifier;
use clarity::vm::{
    analysis::contract_interface_builder::ContractInterface, types::PrincipalData, ClarityName,
    ContractName, Value,
};
use stacks_common::codec::Error as codec_error;
use stacks_common::codec::StacksMessageCodec;
use stacks_common::codec::{read_next, write_next};
use stacks_common::util::get_epoch_time_secs;
use stacks_common::util::hash::Hash160;
use stacks_common::util::hash::DOUBLE_SHA256_ENCODED_SIZE;
use stacks_common::util::hash::HASH160_ENCODED_SIZE;
use stacks_common::util::hash::{hex_bytes, to_hex};
use stacks_common::util::log;
use stacks_common::util::secp256k1::MessageSignature;
use stacks_common::util::secp256k1::Secp256k1PublicKey;
use stacks_common::util::secp256k1::MESSAGE_SIGNATURE_ENCODED_SIZE;

use crate::chainstate::stacks::StacksBlockHeader;

use crate::codec::BURNCHAIN_HEADER_HASH_ENCODED_SIZE;
use crate::cost_estimates::FeeRateEstimate;
use crate::types::chainstate::BlockHeaderHash;
use crate::types::chainstate::PoxId;
use crate::types::chainstate::{BurnchainHeaderHash, StacksAddress, StacksBlockId};
use crate::types::StacksPublicKeyBuffer;
use crate::util::hash::Sha256Sum;
use crate::vm::costs::ExecutionCost;

use self::dns::*;
pub use self::http::StacksHttp;

use crate::core::StacksEpoch;

/// Implements `ASEntry4` object, which is used in db.rs to store the AS number of an IP address.
pub mod asn;
/// Implements the Atlas network. This network uses the infrastructure created in `src/net` to
/// discover peers, query attachment inventories, and download attachments.
pub mod atlas;
/// Implements the `ConversationP2P` object, a host-to-host session abstraction which allows
/// the node to recieve `StacksMessage` instances. The downstream consumer of this API is `PeerNetwork`.
/// To use OSI terminology, this module implements the session & presentation layers of the P2P network.
/// Other functionality includes (but is not limited to):
///     * set up & tear down of sessions
///     * dealing with and responding to invalid messages
///     * rate limiting messages  
pub mod chat;
/// Implements serialization and deserialization for `StacksMessage` types.
/// Also has functionality to sign, verify, and ensure well-formedness of messages.
pub mod codec;
pub mod connection;
pub mod db;
/// Implements `DNSResolver`, a simple DNS resolver state machine. Also implements `DNSClient`,
/// which serves as an API for `DNSResolver`.  
pub mod dns;
pub mod download;
pub mod http;
pub mod inv;
pub mod neighbors;
pub mod p2p;
/// Implements wrapper around `mio` crate, which itself is a wrapper around Linux's `epoll(2)` syscall.
/// Creates a pollable interface for sockets, and provides an API for registering and deregistering
/// sockets. This is used to control how many sockets are allocated for the two network servers: the
/// p2p server and the http server.
pub mod poll;
pub mod prune;
pub mod relay;
pub mod rpc;
pub mod server;

#[derive(Debug)]
pub enum Error {
    /// Failed to encode
    SerializeError(String),
    /// Failed to read
    ReadError(io::Error),
    /// Failed to decode
    DeserializeError(String),
    /// Failed to write
    WriteError(io::Error),
    /// Underflow -- not enough bytes to form the message
    UnderflowError(String),
    /// Overflow -- message too big
    OverflowError(String),
    /// Wrong protocol family
    WrongProtocolFamily,
    /// Array is too big
    ArrayTooLong,
    /// Receive timed out
    RecvTimeout,
    /// Error signing a message
    SigningError(String),
    /// Error verifying a message
    VerifyingError(String),
    /// Read stream is drained.  Try again
    TemporarilyDrained,
    /// Read stream has reached EOF (socket closed, end-of-file reached, etc.)
    PermanentlyDrained,
    /// Failed to read from the FS
    FilesystemError,
    /// Database error
    DBError(db_error),
    /// Socket mutex was poisoned
    SocketMutexPoisoned,
    /// Socket not instantiated
    SocketNotConnectedToPeer,
    /// Not connected to peer
    ConnectionBroken,
    /// Connection could not be (re-)established
    ConnectionError,
    /// Too many outgoing messages
    OutboxOverflow,
    /// Too many incoming messages
    InboxOverflow,
    /// Send error
    SendError(String),
    /// Recv error
    RecvError(String),
    /// Invalid message
    InvalidMessage,
    /// Invalid network handle
    InvalidHandle,
    /// Network handle is full
    FullHandle,
    /// Invalid handshake
    InvalidHandshake,
    /// Stale neighbor
    StaleNeighbor,
    /// No such neighbor
    NoSuchNeighbor,
    /// Failed to bind
    BindError,
    /// Failed to poll
    PollError,
    /// Failed to accept
    AcceptError,
    /// Failed to register socket with poller
    RegisterError,
    /// Failed to query socket metadata
    SocketError,
    /// server is not bound to a socket
    NotConnected,
    /// Remote peer is not connected
    PeerNotConnected,
    /// Too many peers
    TooManyPeers,
    /// Peer already connected
    AlreadyConnected(usize, NeighborKey),
    /// Message already in progress
    InProgress,
    /// Peer is denied
    Denied,
    /// Data URL is not known
    NoDataUrl,
    /// Peer is transmitting too fast
    PeerThrottled,
    /// Error resolving a DNS name
    LookupError(String),
    /// MARF error, percolated up from chainstate
    MARFError(marf_error),
    /// Clarity VM error, percolated up from chainstate
    ClarityError(clarity_error),
    /// Catch-all for chainstate errors that don't map cleanly into network errors
    ChainstateError(String),
    /// Catch-all for errors that a client should receive more information about
    ClientError(ClientError),
    /// Coordinator hung up
    CoordinatorClosed,
    /// view of state is stale (e.g. from the sortition db)
    StaleView,
    /// Tried to connect to myself
    ConnectionCycle,
    /// Requested data not found
    NotFoundError,
    /// Transient error (akin to EAGAIN)
    Transient(String),
    /// Expected end-of-stream, but had more data
    ExpectedEndOfStream,
    /// burnchain error
    BurnchainError(burnchain_error),
}

impl From<codec_error> for Error {
    fn from(e: codec_error) -> Self {
        match e {
            codec_error::SerializeError(s) => Error::SerializeError(s),
            codec_error::ReadError(e) => Error::ReadError(e),
            codec_error::DeserializeError(s) => Error::DeserializeError(s),
            codec_error::WriteError(e) => Error::WriteError(e),
            codec_error::UnderflowError(s) => Error::UnderflowError(s),
            codec_error::OverflowError(s) => Error::OverflowError(s),
            codec_error::ArrayTooLong => Error::ArrayTooLong,
            codec_error::SigningError(s) => Error::SigningError(s),
            codec_error::GenericError(_) => Error::InvalidMessage,
        }
    }
}

/// Enum for passing data for ClientErrors
#[derive(Debug, Clone, PartialEq)]
pub enum ClientError {
    /// Catch-all
    Message(String),
    /// 404
    NotFound(String),
}

impl error::Error for ClientError {
    fn cause(&self) -> Option<&dyn error::Error> {
        None
    }
}

impl fmt::Display for ClientError {
    fn fmt(&self, f: &mut fmt::Formatter) -> fmt::Result {
        match self {
            ClientError::Message(s) => write!(f, "{}", s),
            ClientError::NotFound(s) => write!(f, "HTTP path not matched: {}", s),
        }
    }
}

impl fmt::Display for Error {
    fn fmt(&self, f: &mut fmt::Formatter) -> fmt::Result {
        match *self {
            Error::SerializeError(ref s) => fmt::Display::fmt(s, f),
            Error::DeserializeError(ref s) => fmt::Display::fmt(s, f),
            Error::ReadError(ref io) => fmt::Display::fmt(io, f),
            Error::WriteError(ref io) => fmt::Display::fmt(io, f),
            Error::UnderflowError(ref s) => fmt::Display::fmt(s, f),
            Error::OverflowError(ref s) => fmt::Display::fmt(s, f),
            Error::WrongProtocolFamily => write!(f, "Improper use of protocol family"),
            Error::ArrayTooLong => write!(f, "Array too long"),
            Error::RecvTimeout => write!(f, "Packet receive timeout"),
            Error::SigningError(ref s) => fmt::Display::fmt(s, f),
            Error::VerifyingError(ref s) => fmt::Display::fmt(s, f),
            Error::TemporarilyDrained => {
                write!(f, "Temporarily out of bytes to read; try again later")
            }
            Error::PermanentlyDrained => write!(f, "Out of bytes to read"),
            Error::FilesystemError => write!(f, "Disk I/O error"),
            Error::DBError(ref e) => fmt::Display::fmt(e, f),
            Error::SocketMutexPoisoned => write!(f, "socket mutex was poisoned"),
            Error::SocketNotConnectedToPeer => write!(f, "not connected to peer"),
            Error::ConnectionBroken => write!(f, "connection to peer node is broken"),
            Error::ConnectionError => write!(f, "connection to peer could not be (re-)established"),
            Error::OutboxOverflow => write!(f, "too many outgoing messages queued"),
            Error::InboxOverflow => write!(f, "too many messages pending"),
            Error::SendError(ref s) => fmt::Display::fmt(s, f),
            Error::RecvError(ref s) => fmt::Display::fmt(s, f),
            Error::InvalidMessage => write!(f, "invalid message (malformed or bad signature)"),
            Error::InvalidHandle => write!(f, "invalid network handle"),
            Error::FullHandle => write!(f, "network handle is full and needs to be drained"),
            Error::InvalidHandshake => write!(f, "invalid handshake from remote peer"),
            Error::StaleNeighbor => write!(f, "neighbor is too far behind the chain tip"),
            Error::NoSuchNeighbor => write!(f, "no such neighbor"),
            Error::BindError => write!(f, "Failed to bind to the given address"),
            Error::PollError => write!(f, "Failed to poll"),
            Error::AcceptError => write!(f, "Failed to accept connection"),
            Error::RegisterError => write!(f, "Failed to register socket with poller"),
            Error::SocketError => write!(f, "Socket error"),
            Error::NotConnected => write!(f, "Not connected to peer network"),
            Error::PeerNotConnected => write!(f, "Remote peer is not connected to us"),
            Error::TooManyPeers => write!(f, "Too many peer connections open"),
            Error::AlreadyConnected(ref _id, ref _nk) => write!(f, "Peer already connected"),
            Error::InProgress => write!(f, "Message already in progress"),
            Error::Denied => write!(f, "Peer is denied"),
            Error::NoDataUrl => write!(f, "No data URL available"),
            Error::PeerThrottled => write!(f, "Peer is transmitting too fast"),
            Error::LookupError(ref s) => fmt::Display::fmt(s, f),
            Error::ChainstateError(ref s) => fmt::Display::fmt(s, f),
            Error::ClarityError(ref e) => fmt::Display::fmt(e, f),
            Error::MARFError(ref e) => fmt::Display::fmt(e, f),
            Error::ClientError(ref e) => write!(f, "ClientError: {}", e),
            Error::CoordinatorClosed => write!(f, "Coordinator hung up"),
            Error::StaleView => write!(f, "State view is stale"),
            Error::ConnectionCycle => write!(f, "Tried to connect to myself"),
            Error::NotFoundError => write!(f, "Requested data not found"),
            Error::Transient(ref s) => write!(f, "Transient network error: {}", s),
            Error::ExpectedEndOfStream => write!(f, "Expected end-of-stream"),
            Error::BurnchainError(ref e) => fmt::Display::fmt(e, f),
        }
    }
}

impl error::Error for Error {
    fn cause(&self) -> Option<&dyn error::Error> {
        match *self {
            Error::SerializeError(ref _s) => None,
            Error::ReadError(ref io) => Some(io),
            Error::DeserializeError(ref _s) => None,
            Error::WriteError(ref io) => Some(io),
            Error::UnderflowError(ref _s) => None,
            Error::OverflowError(ref _s) => None,
            Error::WrongProtocolFamily => None,
            Error::ArrayTooLong => None,
            Error::RecvTimeout => None,
            Error::SigningError(ref _s) => None,
            Error::VerifyingError(ref _s) => None,
            Error::TemporarilyDrained => None,
            Error::PermanentlyDrained => None,
            Error::FilesystemError => None,
            Error::DBError(ref e) => Some(e),
            Error::SocketMutexPoisoned => None,
            Error::SocketNotConnectedToPeer => None,
            Error::ConnectionBroken => None,
            Error::ConnectionError => None,
            Error::OutboxOverflow => None,
            Error::InboxOverflow => None,
            Error::SendError(ref _s) => None,
            Error::RecvError(ref _s) => None,
            Error::InvalidMessage => None,
            Error::InvalidHandle => None,
            Error::FullHandle => None,
            Error::InvalidHandshake => None,
            Error::StaleNeighbor => None,
            Error::NoSuchNeighbor => None,
            Error::BindError => None,
            Error::PollError => None,
            Error::AcceptError => None,
            Error::RegisterError => None,
            Error::SocketError => None,
            Error::NotConnected => None,
            Error::PeerNotConnected => None,
            Error::TooManyPeers => None,
            Error::AlreadyConnected(ref _id, ref _nk) => None,
            Error::InProgress => None,
            Error::Denied => None,
            Error::NoDataUrl => None,
            Error::PeerThrottled => None,
            Error::LookupError(ref _s) => None,
            Error::ChainstateError(ref _s) => None,
            Error::ClientError(ref e) => Some(e),
            Error::ClarityError(ref e) => Some(e),
            Error::MARFError(ref e) => Some(e),
            Error::CoordinatorClosed => None,
            Error::StaleView => None,
            Error::ConnectionCycle => None,
            Error::NotFoundError => None,
            Error::Transient(ref _s) => None,
            Error::ExpectedEndOfStream => None,
            Error::BurnchainError(ref e) => Some(e),
        }
    }
}

impl From<chain_error> for Error {
    fn from(e: chain_error) -> Error {
        match e {
            chain_error::InvalidStacksBlock(s) => {
                Error::ChainstateError(format!("Invalid stacks block: {}", s))
            }
            chain_error::InvalidStacksMicroblock(msg, hash) => {
                Error::ChainstateError(format!("Invalid stacks microblock {:?}: {}", hash, msg))
            }
            chain_error::InvalidStacksTransaction(s, _) => {
                Error::ChainstateError(format!("Invalid stacks transaction: {}", s))
            }
            chain_error::PostConditionFailed(s) => {
                Error::ChainstateError(format!("Postcondition failed: {}", s))
            }
            chain_error::ClarityError(e) => Error::ClarityError(e),
            chain_error::DBError(e) => Error::DBError(e),
            chain_error::NetError(e) => e,
            chain_error::MARFError(e) => Error::MARFError(e),
            chain_error::ReadError(e) => Error::ReadError(e),
            chain_error::WriteError(e) => Error::WriteError(e),
            _ => Error::ChainstateError(format!("Stacks chainstate error: {:?}", &e)),
        }
    }
}

impl From<db_error> for Error {
    fn from(e: db_error) -> Error {
        Error::DBError(e)
    }
}

impl From<rusqlite::Error> for Error {
    fn from(e: rusqlite::Error) -> Error {
        Error::DBError(db_error::SqliteError(e))
    }
}

impl From<burnchain_error> for Error {
    fn from(e: burnchain_error) -> Self {
        Error::BurnchainError(e)
    }
}

#[cfg(test)]
impl PartialEq for Error {
    /// (make I/O errors comparable for testing purposes)
    fn eq(&self, other: &Self) -> bool {
        let s1 = format!("{:?}", self);
        let s2 = format!("{:?}", other);
        s1 == s2
    }
}

/// A container for an IPv4 or IPv6 address.
/// Rules:
/// -- If this is an IPv6 address, the octets are in network byte order
/// -- If this is an IPv4 address, the octets must encode an IPv6-to-IPv4-mapped address
pub struct PeerAddress([u8; 16]);
impl_array_newtype!(PeerAddress, u8, 16);
impl_array_hexstring_fmt!(PeerAddress);
impl_byte_array_newtype!(PeerAddress, u8, 16);

impl Serialize for PeerAddress {
    fn serialize<S: serde::Serializer>(&self, s: S) -> Result<S::Ok, S::Error> {
        let inst = format!("{}", self.to_socketaddr(0).ip());
        s.serialize_str(inst.as_str())
    }
}

impl<'de> Deserialize<'de> for PeerAddress {
    fn deserialize<D: serde::Deserializer<'de>>(d: D) -> Result<PeerAddress, D::Error> {
        let inst = String::deserialize(d)?;
        let ip = inst.parse::<IpAddr>().map_err(de_Error::custom)?;

        Ok(PeerAddress::from_ip(&ip))
    }
}

impl PeerAddress {
    pub fn from_slice(bytes: &[u8]) -> Option<PeerAddress> {
        if bytes.len() != 16 {
            return None;
        }

        let mut bytes16 = [0u8; 16];
        bytes16.copy_from_slice(&bytes[0..16]);
        Some(PeerAddress(bytes16))
    }

    /// Is this an IPv4 address?
    pub fn is_ipv4(&self) -> bool {
        self.ipv4_octets().is_some()
    }

    /// Get the octet representation of this peer address as an IPv4 address.
    /// The last 4 bytes of the list contain the IPv4 address.
    /// This method returns None if the bytes don't encode a valid IPv4-mapped address (i.e. ::ffff:0:0/96)
    pub fn ipv4_octets(&self) -> Option<[u8; 4]> {
        if self.0[0..12]
            != [
                0x00, 0x00, 0x00, 0x00, 0x00, 0x00, 0x00, 0x00, 0x00, 0x00, 0xff, 0xff,
            ]
        {
            return None;
        }
        let mut ret = [0u8; 4];
        ret.copy_from_slice(&self.0[12..16]);
        Some(ret)
    }

    /// Return the bit representation of this peer address as an IPv4 address, in network byte
    /// order.  Return None if this is not an IPv4 address.
    pub fn ipv4_bits(&self) -> Option<u32> {
        let octets_opt = self.ipv4_octets();
        if octets_opt.is_none() {
            return None;
        }

        let octets = octets_opt.unwrap();
        Some(
            ((octets[0] as u32) << 24)
                | ((octets[1] as u32) << 16)
                | ((octets[2] as u32) << 8)
                | (octets[3] as u32),
        )
    }

    /// Convert to SocketAddr
    pub fn to_socketaddr(&self, port: u16) -> SocketAddr {
        if self.is_ipv4() {
            SocketAddr::new(
                IpAddr::V4(Ipv4Addr::new(
                    self.0[12], self.0[13], self.0[14], self.0[15],
                )),
                port,
            )
        } else {
            let addr_words: [u16; 8] = [
                ((self.0[0] as u16) << 8) | (self.0[1] as u16),
                ((self.0[2] as u16) << 8) | (self.0[3] as u16),
                ((self.0[4] as u16) << 8) | (self.0[5] as u16),
                ((self.0[6] as u16) << 8) | (self.0[7] as u16),
                ((self.0[8] as u16) << 8) | (self.0[9] as u16),
                ((self.0[10] as u16) << 8) | (self.0[11] as u16),
                ((self.0[12] as u16) << 8) | (self.0[13] as u16),
                ((self.0[14] as u16) << 8) | (self.0[15] as u16),
            ];

            SocketAddr::new(
                IpAddr::V6(Ipv6Addr::new(
                    addr_words[0],
                    addr_words[1],
                    addr_words[2],
                    addr_words[3],
                    addr_words[4],
                    addr_words[5],
                    addr_words[6],
                    addr_words[7],
                )),
                port,
            )
        }
    }

    /// Convert from socket address
    pub fn from_socketaddr(addr: &SocketAddr) -> PeerAddress {
        PeerAddress::from_ip(&addr.ip())
    }

    /// Convert from IP address
    pub fn from_ip(addr: &IpAddr) -> PeerAddress {
        match addr {
            IpAddr::V4(ref addr) => {
                let octets = addr.octets();
                PeerAddress([
                    0x00, 0x00, 0x00, 0x00, 0x00, 0x00, 0x00, 0x00, 0x00, 0x00, 0xff, 0xff,
                    octets[0], octets[1], octets[2], octets[3],
                ])
            }
            IpAddr::V6(ref addr) => {
                let words = addr.segments();
                PeerAddress([
                    (words[0] >> 8) as u8,
                    (words[0] & 0xff) as u8,
                    (words[1] >> 8) as u8,
                    (words[1] & 0xff) as u8,
                    (words[2] >> 8) as u8,
                    (words[2] & 0xff) as u8,
                    (words[3] >> 8) as u8,
                    (words[3] & 0xff) as u8,
                    (words[4] >> 8) as u8,
                    (words[4] & 0xff) as u8,
                    (words[5] >> 8) as u8,
                    (words[5] & 0xff) as u8,
                    (words[6] >> 8) as u8,
                    (words[6] & 0xff) as u8,
                    (words[7] >> 8) as u8,
                    (words[7] & 0xff) as u8,
                ])
            }
        }
    }

    /// Convert from ipv4 octets
    pub fn from_ipv4(o1: u8, o2: u8, o3: u8, o4: u8) -> PeerAddress {
        PeerAddress([
            0x00, 0x00, 0x00, 0x00, 0x00, 0x00, 0x00, 0x00, 0x00, 0x00, 0xff, 0xff, o1, o2, o3, o4,
        ])
    }

    /// Is this the any-network address?  i.e. 0.0.0.0 (v4) or :: (v6)?
    pub fn is_anynet(&self) -> bool {
        self.0 == [0x00; 16] || self == &PeerAddress::from_ipv4(0, 0, 0, 0)
    }

    /// Is this a private IP address?
    pub fn is_in_private_range(&self) -> bool {
        if self.is_ipv4() {
            // 10.0.0.0/8, 172.16.0.0/12, or 192.168.0.0/16
            self.0[12] == 10
                || (self.0[12] == 172 && self.0[13] >= 16 && self.0[13] <= 31)
                || (self.0[12] == 192 && self.0[13] == 168)
        } else {
            self.0[0] >= 0xfc
        }
    }
}

pub const STACKS_PUBLIC_KEY_ENCODED_SIZE: u32 = 33;

/// supported HTTP content types
#[derive(Debug, Clone, PartialEq)]
pub enum HttpContentType {
    Bytes,
    Text,
    JSON,
}

impl fmt::Display for HttpContentType {
    fn fmt(&self, f: &mut fmt::Formatter) -> fmt::Result {
        write!(f, "{}", self.as_str())
    }
}

impl HttpContentType {
    pub fn as_str(&self) -> &'static str {
        match *self {
            HttpContentType::Bytes => "application/octet-stream",
            HttpContentType::Text => "text/plain",
            HttpContentType::JSON => "application/json",
        }
    }
}

impl FromStr for HttpContentType {
    type Err = codec_error;

    fn from_str(header: &str) -> Result<HttpContentType, codec_error> {
        let s = header.to_string().to_lowercase();
        if s == "application/octet-stream" {
            Ok(HttpContentType::Bytes)
        } else if s == "text/plain" {
            Ok(HttpContentType::Text)
        } else if s == "application/json" {
            Ok(HttpContentType::JSON)
        } else {
            Err(codec_error::DeserializeError(
                "Unsupported HTTP content type".to_string(),
            ))
        }
    }
}

/// HTTP request preamble
#[derive(Debug, Clone, PartialEq)]
pub struct HttpRequestPreamble {
    pub version: HttpVersion,
    pub verb: String,
    pub path: String,
    pub host: PeerHost,
    pub content_type: Option<HttpContentType>,
    pub content_length: Option<u32>,
    pub keep_alive: bool,
    pub headers: HashMap<String, String>,
}

/// HTTP response preamble
#[derive(Debug, Clone, PartialEq)]
pub struct HttpResponsePreamble {
    pub status_code: u16,
    pub reason: String,
    pub keep_alive: bool,
    pub content_length: Option<u32>, // if not given, then content will be transfer-encoed: chunked
    pub content_type: HttpContentType, // required header
    pub request_id: u32,             // X-Request-ID
    pub headers: HashMap<String, String>,
}

/// Maximum size an HTTP request or response preamble can be (within reason)
pub const HTTP_PREAMBLE_MAX_ENCODED_SIZE: u32 = 4096;
pub const HTTP_PREAMBLE_MAX_NUM_HEADERS: usize = 64;

/// P2P message preamble -- included in all p2p network messages
#[derive(Debug, Clone, PartialEq)]
pub struct Preamble {
    pub peer_version: u32,                           // software version
    pub network_id: u32,                             // mainnet, testnet, etc.
    pub seq: u32, // message sequence number -- pairs this message to a request
    pub burn_block_height: u64, // last-seen block height (at chain tip)
    pub burn_block_hash: BurnchainHeaderHash, // hash of the last-seen burn block
    pub burn_stable_block_height: u64, // latest stable block height (e.g. chain tip minus 7)
    pub burn_stable_block_hash: BurnchainHeaderHash, // latest stable burnchain header hash.
    pub additional_data: u32, // RESERVED; pointer to additional data (should be all 0's if not used)
    pub signature: MessageSignature, // signature from the peer that sent this
    pub payload_len: u32,     // length of the following payload, including relayers vector
}

/// Request for a block inventory or a list of blocks.
/// Aligned to a PoX reward cycle.
#[derive(Debug, Clone, PartialEq)]
pub struct GetBlocksInv {
    pub consensus_hash: ConsensusHash, // consensus hash at the start of the reward cycle
    pub num_blocks: u16,               // number of blocks to ask for
}

/// A bit vector that describes which block and microblock data node has data for in a given burn
/// chain block range.  Sent in reply to a GetBlocksInv.
#[derive(Debug, Clone, PartialEq)]
pub struct BlocksInvData {
    pub bitlen: u16, // number of bits represented in bitvec (not to exceed PoX reward cycle length).  Bits correspond to sortitions on the canonical burn chain fork.
    pub block_bitvec: Vec<u8>, // bitmap of which blocks the peer has, in sortition order.  block_bitvec[i] & (1 << j) != 0 means that this peer has the block for sortition 8*i + j
    pub microblocks_bitvec: Vec<u8>, // bitmap of which confirmed micrblocks the peer has, in sortition order.  microblocks_bitvec[i] & (1 << j) != 0 means that this peer has the microblocks produced by sortition 8*i + j
}

/// Request for a PoX bitvector range.
/// Requests bits for [start_reward_cycle, start_reward_cycle + num_anchor_blocks)
#[derive(Debug, Clone, PartialEq)]
pub struct GetPoxInv {
    pub consensus_hash: ConsensusHash,
    pub num_cycles: u16, // how many bits to expect
}

/// Response to a GetPoxInv request
#[derive(Debug, Clone, PartialEq)]
pub struct PoxInvData {
    pub bitlen: u16,         // number of bits represented
    pub pox_bitvec: Vec<u8>, // a bit will be '1' if the node knows for sure the status of its reward cycle's anchor block; 0 if not.
}

#[derive(Debug, Clone, PartialEq)]
pub struct BlocksDatum(pub ConsensusHash, pub StacksBlock);

/// Blocks pushed
#[derive(Debug, Clone, PartialEq)]
pub struct BlocksData {
    pub blocks: Vec<BlocksDatum>,
}

/// Microblocks pushed
#[derive(Debug, Clone, PartialEq)]
pub struct MicroblocksData {
    pub index_anchor_block: StacksBlockId,
    pub microblocks: Vec<StacksMicroblock>,
}

/// Block available hint
#[derive(Debug, Clone, PartialEq)]
pub struct BlocksAvailableData {
    pub available: Vec<(ConsensusHash, BurnchainHeaderHash)>,
}

/// A descriptor of a peer
#[derive(Clone, PartialEq, Eq, Hash, PartialOrd, Ord, Serialize, Deserialize)]
pub struct NeighborAddress {
    #[serde(rename = "ip")]
    pub addrbytes: PeerAddress,
    pub port: u16,
    pub public_key_hash: Hash160, // used as a hint; useful for when a node trusts another node to be honest about this
}

impl fmt::Display for NeighborAddress {
    fn fmt(&self, f: &mut fmt::Formatter) -> fmt::Result {
        write!(
            f,
            "{:?}://{:?}",
            &self.public_key_hash,
            &self.addrbytes.to_socketaddr(self.port)
        )
    }
}

impl fmt::Debug for NeighborAddress {
    fn fmt(&self, f: &mut fmt::Formatter) -> fmt::Result {
        write!(
            f,
            "{:?}://{:?}",
            &self.public_key_hash,
            &self.addrbytes.to_socketaddr(self.port)
        )
    }
}

impl NeighborAddress {
    pub fn clear_public_key(&mut self) -> () {
        self.public_key_hash = Hash160([0u8; 20]);
    }

    pub fn from_neighbor_key(nk: NeighborKey, pkh: Hash160) -> NeighborAddress {
        NeighborAddress {
            addrbytes: nk.addrbytes,
            port: nk.port,
            public_key_hash: pkh,
        }
    }
}

/// A descriptor of a list of known peers
#[derive(Debug, Clone, PartialEq, Serialize, Deserialize)]
pub struct NeighborsData {
    pub neighbors: Vec<NeighborAddress>,
}

/// Handshake request -- this is the first message sent to a peer.
/// The remote peer will reply a HandshakeAccept with just a preamble
/// if the peer accepts.  Otherwise it will get a HandshakeReject with just
/// a preamble.
///
/// To keep peer knowledge fresh, nodes will send handshakes to each other
/// as heartbeat messages.
#[derive(Debug, Clone, PartialEq)]
pub struct HandshakeData {
    pub addrbytes: PeerAddress,
    pub port: u16,
    pub services: u16, // bit field representing services this node offers
    pub node_public_key: StacksPublicKeyBuffer,
    pub expire_block_height: u64, // burn block height after which this node's key will be revoked,
    pub data_url: UrlString,
}

#[repr(u8)]
pub enum ServiceFlags {
    RELAY = 0x01,
    RPC = 0x02,
}

#[derive(Debug, Clone, PartialEq)]
pub struct HandshakeAcceptData {
    pub handshake: HandshakeData, // this peer's handshake information
    pub heartbeat_interval: u32,  // hint as to how long this peer will remember you
}

#[derive(Debug, Clone, PartialEq)]
pub struct NackData {
    pub error_code: u32,
}
pub mod NackErrorCodes {
    pub const HandshakeRequired: u32 = 1;
    pub const NoSuchBurnchainBlock: u32 = 2;
    pub const Throttled: u32 = 3;
    pub const InvalidPoxFork: u32 = 4;
    pub const InvalidMessage: u32 = 5;
}

#[derive(Debug, Clone, PartialEq)]
pub struct PingData {
    pub nonce: u32,
}

#[derive(Debug, Clone, PartialEq)]
pub struct PongData {
    pub nonce: u32,
}

#[derive(Debug, Clone, PartialEq)]
pub struct NatPunchData {
    pub addrbytes: PeerAddress,
    pub port: u16,
    pub nonce: u32,
}

define_u8_enum!(MemPoolSyncDataID {
    BloomFilter = 0x01,
    TxTags = 0x02
});

#[derive(Debug, Clone, PartialEq)]
pub enum MemPoolSyncData {
    BloomFilter(BloomFilter<BloomNodeHasher>),
    TxTags([u8; 32], Vec<TxTag>),
}

#[derive(Debug, Clone, PartialEq, Eq, Hash)]
pub struct RelayData {
    pub peer: NeighborAddress,
    pub seq: u32,
}

/// All P2P message types
#[derive(Debug, Clone, PartialEq)]
pub enum StacksMessageType {
    Handshake(HandshakeData),
    HandshakeAccept(HandshakeAcceptData),
    HandshakeReject,
    GetNeighbors,
    Neighbors(NeighborsData),
    GetBlocksInv(GetBlocksInv),
    BlocksInv(BlocksInvData),
    GetPoxInv(GetPoxInv),
    PoxInv(PoxInvData),
    BlocksAvailable(BlocksAvailableData),
    MicroblocksAvailable(BlocksAvailableData),
    Blocks(BlocksData),
    Microblocks(MicroblocksData),
    Transaction(StacksTransaction),
    Nack(NackData),
    Ping(PingData),
    Pong(PongData),
    NatPunchRequest(u32),
    NatPunchReply(NatPunchData),
}

/// Peer address variants
#[derive(Clone, PartialEq)]
pub enum PeerHost {
    DNS(String, u16),
    IP(PeerAddress, u16),
}

impl fmt::Display for PeerHost {
    fn fmt(&self, f: &mut fmt::Formatter) -> fmt::Result {
        match *self {
            PeerHost::DNS(ref s, ref p) => write!(f, "{}:{}", s, p),
            PeerHost::IP(ref a, ref p) => write!(f, "{}", a.to_socketaddr(*p)),
        }
    }
}

impl fmt::Debug for PeerHost {
    fn fmt(&self, f: &mut fmt::Formatter) -> fmt::Result {
        match *self {
            PeerHost::DNS(ref s, ref p) => write!(f, "PeerHost::DNS({},{})", s, p),
            PeerHost::IP(ref a, ref p) => write!(f, "PeerHost::IP({:?},{})", a, p),
        }
    }
}

impl Hash for PeerHost {
    fn hash<H: Hasher>(&self, state: &mut H) {
        match *self {
            PeerHost::DNS(ref name, ref port) => {
                "DNS".hash(state);
                name.hash(state);
                port.hash(state);
            }
            PeerHost::IP(ref addrbytes, ref port) => {
                "IP".hash(state);
                addrbytes.hash(state);
                port.hash(state);
            }
        }
    }
}

impl PeerHost {
    pub fn hostname(&self) -> String {
        match *self {
            PeerHost::DNS(ref s, _) => s.clone(),
            PeerHost::IP(ref a, ref p) => format!("{}", a.to_socketaddr(*p).ip()),
        }
    }

    pub fn port(&self) -> u16 {
        match *self {
            PeerHost::DNS(_, ref p) => *p,
            PeerHost::IP(_, ref p) => *p,
        }
    }

    pub fn from_host_port(host: String, port: u16) -> PeerHost {
        // try as IP, and fall back to DNS
        match host.parse::<IpAddr>() {
            Ok(addr) => PeerHost::IP(PeerAddress::from_ip(&addr), port),
            Err(_) => PeerHost::DNS(host, port),
        }
    }

    pub fn from_socketaddr(socketaddr: &SocketAddr) -> PeerHost {
        PeerHost::IP(PeerAddress::from_socketaddr(socketaddr), socketaddr.port())
    }

    pub fn try_from_url(url_str: &UrlString) -> Option<PeerHost> {
        let url = match url_str.parse_to_block_url() {
            Ok(url) => url,
            Err(_e) => {
                return None;
            }
        };

        let port = match url.port_or_known_default() {
            Some(port) => port,
            None => {
                return None;
            }
        };

        match url.host() {
            Some(url::Host::Domain(name)) => Some(PeerHost::DNS(name.to_string(), port)),
            Some(url::Host::Ipv4(addr)) => Some(PeerHost::from_socketaddr(&SocketAddr::new(
                IpAddr::V4(addr),
                port,
            ))),
            Some(url::Host::Ipv6(addr)) => Some(PeerHost::from_socketaddr(&SocketAddr::new(
                IpAddr::V6(addr),
                port,
            ))),
            None => None,
        }
    }

    pub fn to_host_port(&self) -> (String, u16) {
        match *self {
            PeerHost::DNS(ref s, ref p) => (s.clone(), *p),
            PeerHost::IP(ref i, ref p) => (format!("{}", i.to_socketaddr(0).ip()), *p),
        }
    }
}

/// Affirmation map data reported
#[derive(Debug, Clone, PartialEq, Serialize, Deserialize)]
pub struct RPCAffirmationData {
    pub heaviest: AffirmationMap,
    pub stacks_tip: AffirmationMap,
    pub sortition_tip: AffirmationMap,
    pub tentative_best: AffirmationMap,
}

/// Information about the last PoX anchor block
#[derive(Debug, Clone, PartialEq, Serialize, Deserialize)]
pub struct RPCLastPoxAnchorData {
    pub anchor_block_hash: BlockHeaderHash,
    pub anchor_block_txid: Txid,
}

/// The data we return on GET /v2/info
#[derive(Debug, Clone, PartialEq, Serialize, Deserialize)]
pub struct RPCPeerInfoData {
    pub peer_version: u32,
    pub pox_consensus: ConsensusHash,
    pub burn_block_height: u64,
    pub stable_pox_consensus: ConsensusHash,
    pub stable_burn_block_height: u64,
    pub server_version: String,
    pub network_id: u32,
    pub parent_network_id: u32,
    pub stacks_tip_height: u64,
    pub stacks_tip: BlockHeaderHash,
    pub stacks_tip_consensus_hash: ConsensusHash,
    pub genesis_chainstate_hash: Sha256Sum,
    pub unanchored_tip: Option<StacksBlockId>,
    pub unanchored_seq: Option<u16>,
    pub exit_at_block_height: Option<u64>,
    #[serde(default)]
    #[serde(skip_serializing_if = "Option::is_none")]
    pub node_public_key: Option<StacksPublicKeyBuffer>,
    #[serde(default)]
    #[serde(skip_serializing_if = "Option::is_none")]
    pub node_public_key_hash: Option<Hash160>,
    #[serde(default)]
    #[serde(skip_serializing_if = "Option::is_none")]
    pub affirmations: Option<RPCAffirmationData>,
    #[serde(default)]
    #[serde(skip_serializing_if = "Option::is_none")]
    pub last_pox_anchor: Option<RPCLastPoxAnchorData>,
}

#[derive(Debug, Clone, PartialEq, Serialize, Deserialize)]
pub struct RPCPoxCurrentCycleInfo {
    pub id: u64,
    pub min_threshold_ustx: u64,
    pub stacked_ustx: u64,
    pub is_pox_active: bool,
}

#[derive(Debug, Clone, PartialEq, Serialize, Deserialize)]
pub struct RPCPoxNextCycleInfo {
    pub id: u64,
    pub min_threshold_ustx: u64,
    pub min_increment_ustx: u64,
    pub stacked_ustx: u64,
    pub prepare_phase_start_block_height: u64,
    pub blocks_until_prepare_phase: i64,
    pub reward_phase_start_block_height: u64,
    pub blocks_until_reward_phase: u64,
    pub ustx_until_pox_rejection: u64,
}

#[derive(Debug, Clone, PartialEq, Serialize, Deserialize)]
pub struct RPCPoxContractVersion {
    pub contract_id: String,
    pub activation_burnchain_block_height: u64,
    pub first_reward_cycle_id: u64,
}

/// The data we return on GET /v2/pox
#[derive(Debug, Clone, PartialEq, Serialize, Deserialize)]
pub struct RPCPoxInfoData {
    pub contract_id: String,
    pub pox_activation_threshold_ustx: u64,
    pub first_burnchain_block_height: u64,
    pub current_burnchain_block_height: u64,
    pub prepare_phase_block_length: u64,
    pub reward_phase_block_length: u64,
    pub reward_slots: u64,
    pub rejection_fraction: u64,
    pub total_liquid_supply_ustx: u64,
    pub current_cycle: RPCPoxCurrentCycleInfo,
    pub next_cycle: RPCPoxNextCycleInfo,

    // below are included for backwards-compatibility
    pub min_amount_ustx: u64,
    pub prepare_cycle_length: u64,
    pub reward_cycle_id: u64,
    pub reward_cycle_length: u64,
    pub rejection_votes_left_required: u64,
    pub next_reward_cycle_in: u64,

    // Information specific to each PoX contract version
    pub contract_versions: Vec<RPCPoxContractVersion>,
}

/// Headers response payload
#[derive(Debug, Clone, PartialEq, Serialize, Deserialize)]
pub struct ExtendedStacksHeader {
    pub consensus_hash: ConsensusHash,
    #[serde(
        serialize_with = "ExtendedStacksHeader_StacksBlockHeader_serialize",
        deserialize_with = "ExtendedStacksHeader_StacksBlockHeader_deserialize"
    )]
    pub header: StacksBlockHeader,
    pub parent_block_id: StacksBlockId,
}

/// In ExtendedStacksHeader, encode the StacksBlockHeader as a hex string
fn ExtendedStacksHeader_StacksBlockHeader_serialize<S: serde::Serializer>(
    header: &StacksBlockHeader,
    s: S,
) -> Result<S::Ok, S::Error> {
    let bytes = header.serialize_to_vec();
    let header_hex = to_hex(&bytes);
    s.serialize_str(&header_hex.as_str())
}

/// In ExtendedStacksHeader, encode the StacksBlockHeader as a hex string
fn ExtendedStacksHeader_StacksBlockHeader_deserialize<'de, D: serde::Deserializer<'de>>(
    d: D,
) -> Result<StacksBlockHeader, D::Error> {
    let header_hex = String::deserialize(d)?;
    let header_bytes = hex_bytes(&header_hex).map_err(de_Error::custom)?;
    StacksBlockHeader::consensus_deserialize(&mut &header_bytes[..]).map_err(de_Error::custom)
}

impl StacksMessageCodec for ExtendedStacksHeader {
    fn consensus_serialize<W: Write>(&self, fd: &mut W) -> Result<(), codec_error> {
        write_next(fd, &self.consensus_hash)?;
        write_next(fd, &self.header)?;
        write_next(fd, &self.parent_block_id)?;
        Ok(())
    }

    fn consensus_deserialize<R: Read>(fd: &mut R) -> Result<ExtendedStacksHeader, codec_error> {
        let ch = read_next(fd)?;
        let bh = read_next(fd)?;
        let pbid = read_next(fd)?;
        Ok(ExtendedStacksHeader {
            consensus_hash: ch,
            header: bh,
            parent_block_id: pbid,
        })
    }
}

#[derive(Debug, Clone, PartialEq, Serialize, Deserialize)]
pub struct RPCFeeEstimate {
    pub fee_rate: f64,
    pub fee: u64,
}

impl RPCFeeEstimate {
    pub fn estimate_fees(scalar: u64, fee_rates: FeeRateEstimate) -> Vec<RPCFeeEstimate> {
        let estimated_fees_f64 = fee_rates.clone() * (scalar as f64);
        vec![
            RPCFeeEstimate {
                fee: estimated_fees_f64.low as u64,
                fee_rate: fee_rates.low,
            },
            RPCFeeEstimate {
                fee: estimated_fees_f64.middle as u64,
                fee_rate: fee_rates.middle,
            },
            RPCFeeEstimate {
                fee: estimated_fees_f64.high as u64,
                fee_rate: fee_rates.high,
            },
        ]
    }
}

#[derive(Debug, Clone, PartialEq, Serialize, Deserialize)]
pub struct RPCFeeEstimateResponse {
    pub estimated_cost: ExecutionCost,
    pub estimated_cost_scalar: u64,
    pub estimations: Vec<RPCFeeEstimate>,
    pub cost_scalar_change_by_byte: f64,
}

#[derive(Debug, Clone, PartialEq, Copy, Hash)]
#[repr(u8)]
pub enum HttpVersion {
    Http10 = 0x10,
    Http11 = 0x11,
}

#[derive(Debug, Clone, PartialEq, Hash)]
pub struct HttpRequestMetadata {
    pub version: HttpVersion,
    pub peer: PeerHost,
    pub keep_alive: bool,
    pub canonical_stacks_tip_height: Option<u64>,
}

#[derive(Debug, Clone, PartialEq, Serialize, Deserialize)]
pub struct DataVarResponse {
    pub data: String,
    #[serde(rename = "proof")]
    #[serde(default)]
    #[serde(skip_serializing_if = "Option::is_none")]
    pub marf_proof: Option<String>,
}

#[derive(Debug, Clone, PartialEq, Serialize, Deserialize)]
pub struct MapEntryResponse {
    pub data: String,
    #[serde(rename = "proof")]
    #[serde(default)]
    #[serde(skip_serializing_if = "Option::is_none")]
    pub marf_proof: Option<String>,
}

#[derive(Debug, Clone, PartialEq, Serialize, Deserialize)]
pub struct ContractSrcResponse {
    pub source: String,
    pub publish_height: u32,
    #[serde(rename = "proof")]
    #[serde(default)]
    #[serde(skip_serializing_if = "Option::is_none")]
    pub marf_proof: Option<String>,
}

#[derive(Debug, Clone, PartialEq, Serialize, Deserialize)]
pub struct GetIsTraitImplementedResponse {
    pub is_implemented: bool,
}

#[derive(Debug, Clone, PartialEq, Serialize, Deserialize)]
pub struct CallReadOnlyResponse {
    pub okay: bool,
    #[serde(default)]
    #[serde(skip_serializing_if = "Option::is_none")]
    pub result: Option<String>,
    #[serde(default)]
    #[serde(skip_serializing_if = "Option::is_none")]
    pub cause: Option<String>,
}

#[derive(Debug, Clone, PartialEq, Serialize, Deserialize)]
pub struct AccountEntryResponse {
    pub balance: String,
    pub locked: String,
    pub unlock_height: u64,
    pub nonce: u64,
    #[serde(skip_serializing_if = "Option::is_none")]
    #[serde(default)]
    pub balance_proof: Option<String>,
    #[serde(skip_serializing_if = "Option::is_none")]
    #[serde(default)]
    pub nonce_proof: Option<String>,
}

#[derive(Debug, Clone, PartialEq, Serialize, Deserialize)]
pub enum UnconfirmedTransactionStatus {
    Microblock {
        block_hash: BlockHeaderHash,
        seq: u16,
    },
    Mempool,
}

#[derive(Debug, Clone, PartialEq, Serialize, Deserialize)]
pub struct UnconfirmedTransactionResponse {
    pub tx: String,
    pub status: UnconfirmedTransactionStatus,
}

#[derive(Serialize, Deserialize)]
pub struct PostTransactionRequestBody {
    pub tx: String,
    pub attachment: Option<String>,
}

#[derive(Debug, Clone, PartialEq)]
pub struct GetAttachmentResponse {
    pub attachment: Attachment,
}

impl Serialize for GetAttachmentResponse {
    fn serialize<S: serde::Serializer>(&self, s: S) -> Result<S::Ok, S::Error> {
        let hex_encoded = to_hex(&self.attachment.content[..]);
        s.serialize_str(hex_encoded.as_str())
    }
}

impl<'de> Deserialize<'de> for GetAttachmentResponse {
    fn deserialize<D: serde::Deserializer<'de>>(d: D) -> Result<GetAttachmentResponse, D::Error> {
        let payload = String::deserialize(d)?;
        let hex_encoded = payload.parse::<String>().map_err(de_Error::custom)?;
        let bytes = hex_bytes(&hex_encoded).map_err(de_Error::custom)?;
        let attachment = Attachment::new(bytes);
        Ok(GetAttachmentResponse { attachment })
    }
}

#[derive(Debug, Clone, PartialEq, Serialize, Deserialize)]
pub struct GetAttachmentsInvResponse {
    pub block_id: StacksBlockId,
    pub pages: Vec<AttachmentPage>,
}

#[derive(Debug, Clone, PartialEq, Serialize, Deserialize)]
pub struct AttachmentPage {
    pub index: u32,
    pub inventory: Vec<u8>,
}

/// Request ID to use or expect from non-Stacks HTTP clients.
/// In particular, if a HTTP response does not contain the x-request-id header, then it's assumed
/// to be this value.  This is needed to support fetching immutables like block and microblock data
/// from non-Stacks nodes (like Gaia hubs, CDNs, vanilla HTTP servers, and so on).
pub const HTTP_REQUEST_ID_RESERVED: u32 = 0;

impl HttpRequestMetadata {
    pub fn new(
        host: String,
        port: u16,
        canonical_stacks_tip_height: Option<u64>,
    ) -> HttpRequestMetadata {
        HttpRequestMetadata {
            version: HttpVersion::Http11,
            peer: PeerHost::from_host_port(host, port),
            keep_alive: true,
            canonical_stacks_tip_height,
        }
    }

    pub fn from_host(
        peer_host: PeerHost,
        canonical_stacks_tip_height: Option<u64>,
    ) -> HttpRequestMetadata {
        HttpRequestMetadata {
            version: HttpVersion::Http11,
            peer: peer_host,
            keep_alive: true,
            canonical_stacks_tip_height,
        }
    }

    pub fn from_preamble(preamble: &HttpRequestPreamble) -> HttpRequestMetadata {
        let mut canonical_stacks_tip_height = None;
        for header in &preamble.headers {
            if let Some(HttpReservedHeader::CanonicalStacksTipHeight(h)) =
                HttpReservedHeader::try_from_str(&header.0, &header.1)
            {
                canonical_stacks_tip_height = Some(h);
                break;
            }
        }
        HttpRequestMetadata {
            version: preamble.version,
            peer: preamble.host.clone(),
            keep_alive: preamble.keep_alive,
            canonical_stacks_tip_height,
        }
    }
}

#[derive(Serialize, Deserialize)]
pub struct CallReadOnlyRequestBody {
    pub sender: String,
    #[serde(skip_serializing_if = "Option::is_none")]
    pub sponsor: Option<String>,
    pub arguments: Vec<String>,
}

#[derive(Serialize, Deserialize)]
pub struct FeeRateEstimateRequestBody {
    #[serde(default)]
    pub estimated_len: Option<u64>,
    pub transaction_payload: String,
}

/// Items in the NeighborsInfo -- combines NeighborKey and NeighborAddress
#[derive(Debug, Clone, PartialEq, Serialize, Deserialize)]
pub struct RPCNeighbor {
    pub network_id: u32,
    pub peer_version: u32,
    #[serde(rename = "ip")]
    pub addrbytes: PeerAddress,
    pub port: u16,
    pub public_key_hash: Hash160,
    pub authenticated: bool,
}

impl RPCNeighbor {
    pub fn from_neighbor_key_and_pubkh(nk: NeighborKey, pkh: Hash160, auth: bool) -> RPCNeighbor {
        RPCNeighbor {
            network_id: nk.network_id,
            peer_version: nk.peer_version,
            addrbytes: nk.addrbytes,
            port: nk.port,
            public_key_hash: pkh,
            authenticated: auth,
        }
    }
}

/// Struct given back from a call to `/v2/neighbors`.
#[derive(Debug, Clone, PartialEq, Serialize, Deserialize)]
pub struct RPCNeighborsInfo {
    pub bootstrap: Vec<RPCNeighbor>,
    pub sample: Vec<RPCNeighbor>,
    pub inbound: Vec<RPCNeighbor>,
    pub outbound: Vec<RPCNeighbor>,
}

#[derive(Debug, Clone, PartialEq)]
pub enum TipRequest {
    UseLatestAnchoredTip,
    UseLatestUnconfirmedTip,
    SpecificTip(StacksBlockId),
}

/// All HTTP request paths we support, and the arguments they carry in their paths
#[derive(Debug, Clone, PartialEq)]
pub enum HttpRequestType {
    GetInfo(HttpRequestMetadata),
    GetPoxInfo(HttpRequestMetadata, TipRequest),
    GetNeighbors(HttpRequestMetadata),
    GetHeaders(HttpRequestMetadata, u64, TipRequest),
    GetBlock(HttpRequestMetadata, StacksBlockId),
    GetMicroblocksIndexed(HttpRequestMetadata, StacksBlockId),
    GetMicroblocksConfirmed(HttpRequestMetadata, StacksBlockId),
    GetMicroblocksUnconfirmed(HttpRequestMetadata, StacksBlockId, u16),
    GetTransactionUnconfirmed(HttpRequestMetadata, Txid),
    PostTransaction(HttpRequestMetadata, StacksTransaction, Option<Attachment>),
    PostBlock(HttpRequestMetadata, ConsensusHash, StacksBlock),
    PostMicroblock(HttpRequestMetadata, StacksMicroblock, TipRequest),
    GetAccount(HttpRequestMetadata, PrincipalData, TipRequest, bool),
    GetDataVar(
        HttpRequestMetadata,
        StacksAddress,
        ContractName,
        ClarityName,
        TipRequest,
        bool,
    ),
    GetMapEntry(
        HttpRequestMetadata,
        StacksAddress,
        ContractName,
        ClarityName,
        Value,
        TipRequest,
        bool,
    ),
    FeeRateEstimate(HttpRequestMetadata, TransactionPayload, u64),
    CallReadOnlyFunction(
        HttpRequestMetadata,
        StacksAddress,
        ContractName,
        PrincipalData,
        Option<PrincipalData>,
        ClarityName,
        Vec<Value>,
        TipRequest,
    ),
    GetTransferCost(HttpRequestMetadata),
    GetContractSrc(
        HttpRequestMetadata,
        StacksAddress,
        ContractName,
        TipRequest,
        bool,
    ),
    GetContractABI(HttpRequestMetadata, StacksAddress, ContractName, TipRequest),
    OptionsPreflight(HttpRequestMetadata, String),
    GetAttachment(HttpRequestMetadata, Hash160),
    GetAttachmentsInv(HttpRequestMetadata, StacksBlockId, HashSet<u32>),
    GetIsTraitImplemented(
        HttpRequestMetadata,
        StacksAddress,
        ContractName,
        TraitIdentifier,
        TipRequest,
    ),
    MemPoolQuery(HttpRequestMetadata, MemPoolSyncData, Option<Txid>),
    /// catch-all for any errors we should surface from parsing
    ClientError(HttpRequestMetadata, ClientError),
}

/// The fields that Actually Matter to http responses
#[derive(Debug, Clone, PartialEq)]
pub struct HttpResponseMetadata {
    pub client_version: HttpVersion,
    pub client_keep_alive: bool,
    pub request_id: u32,
    pub content_length: Option<u32>,
    pub canonical_stacks_tip_height: Option<u64>,
}

impl HttpResponseMetadata {
    pub fn make_request_id() -> u32 {
        let mut rng = thread_rng();
        let mut request_id = HTTP_REQUEST_ID_RESERVED;
        while request_id == HTTP_REQUEST_ID_RESERVED {
            request_id = rng.next_u32();
        }
        request_id
    }

    pub fn new(
        client_version: HttpVersion,
        request_id: u32,
        content_length: Option<u32>,
        client_keep_alive: bool,
        canonical_stacks_tip_height: Option<u64>,
    ) -> HttpResponseMetadata {
        HttpResponseMetadata {
            client_version: client_version,
            client_keep_alive: client_keep_alive,
            request_id: request_id,
            content_length: content_length,
            canonical_stacks_tip_height: canonical_stacks_tip_height,
        }
    }

    pub fn from_preamble(
        request_version: HttpVersion,
        preamble: &HttpResponsePreamble,
    ) -> HttpResponseMetadata {
        let mut canonical_stacks_tip_height = None;
        for header in &preamble.headers {
            if let Some(HttpReservedHeader::CanonicalStacksTipHeight(h)) =
                HttpReservedHeader::try_from_str(&header.0, &header.1)
            {
                canonical_stacks_tip_height = Some(h);
                break;
            }
        }
        HttpResponseMetadata {
            client_version: request_version,
            client_keep_alive: preamble.keep_alive,
            request_id: preamble.request_id,
            content_length: preamble.content_length.clone(),
            canonical_stacks_tip_height: canonical_stacks_tip_height,
        }
    }

    pub fn empty_error() -> HttpResponseMetadata {
        HttpResponseMetadata {
            client_version: HttpVersion::Http11,
            client_keep_alive: false,
            request_id: HttpResponseMetadata::make_request_id(),
            content_length: Some(0),
            canonical_stacks_tip_height: None,
        }
    }

    fn from_http_request_type(
        req: &HttpRequestType,
        canonical_stacks_tip_height: Option<u64>,
    ) -> HttpResponseMetadata {
        let metadata = req.metadata();
        HttpResponseMetadata::new(
            metadata.version,
            HttpResponseMetadata::make_request_id(),
            None,
            metadata.keep_alive,
            canonical_stacks_tip_height,
        )
    }
}

/// All data-plane message types a peer can reply with.
#[derive(Debug, Clone, PartialEq)]
pub enum HttpResponseType {
    PeerInfo(HttpResponseMetadata, RPCPeerInfoData),
    PoxInfo(HttpResponseMetadata, RPCPoxInfoData),
    Neighbors(HttpResponseMetadata, RPCNeighborsInfo),
    Headers(HttpResponseMetadata, Vec<ExtendedStacksHeader>),
    HeaderStream(HttpResponseMetadata),
    Block(HttpResponseMetadata, StacksBlock),
    BlockStream(HttpResponseMetadata),
    Microblocks(HttpResponseMetadata, Vec<StacksMicroblock>),
    MicroblockStream(HttpResponseMetadata),
    TransactionID(HttpResponseMetadata, Txid),
    StacksBlockAccepted(HttpResponseMetadata, StacksBlockId, bool),
    MicroblockHash(HttpResponseMetadata, BlockHeaderHash),
    TokenTransferCost(HttpResponseMetadata, u64),
    GetDataVar(HttpResponseMetadata, DataVarResponse),
    GetMapEntry(HttpResponseMetadata, MapEntryResponse),
    CallReadOnlyFunction(HttpResponseMetadata, CallReadOnlyResponse),
    GetAccount(HttpResponseMetadata, AccountEntryResponse),
    GetContractABI(HttpResponseMetadata, ContractInterface),
    GetContractSrc(HttpResponseMetadata, ContractSrcResponse),
    GetIsTraitImplemented(HttpResponseMetadata, GetIsTraitImplementedResponse),
    UnconfirmedTransaction(HttpResponseMetadata, UnconfirmedTransactionResponse),
    GetAttachment(HttpResponseMetadata, GetAttachmentResponse),
    GetAttachmentsInv(HttpResponseMetadata, GetAttachmentsInvResponse),
    MemPoolTxStream(HttpResponseMetadata),
    MemPoolTxs(HttpResponseMetadata, Option<Txid>, Vec<StacksTransaction>),
    OptionsPreflight(HttpResponseMetadata),
    TransactionFeeEstimation(HttpResponseMetadata, RPCFeeEstimateResponse),
    // peer-given error responses
    BadRequest(HttpResponseMetadata, String),
    BadRequestJSON(HttpResponseMetadata, serde_json::Value),
    Unauthorized(HttpResponseMetadata, String),
    PaymentRequired(HttpResponseMetadata, String),
    Forbidden(HttpResponseMetadata, String),
    NotFound(HttpResponseMetadata, String),
    ServerError(HttpResponseMetadata, String),
    ServiceUnavailable(HttpResponseMetadata, String),
    Error(HttpResponseMetadata, u16, String),
}

#[derive(Debug, Clone, PartialEq, Copy)]
pub enum UrlScheme {
    Http,
    Https,
}

#[derive(Debug, Clone, Copy, PartialEq, Eq, Hash)]
#[repr(u8)]
pub enum StacksMessageID {
    Handshake = 0,
    HandshakeAccept = 1,
    HandshakeReject = 2,
    GetNeighbors = 3,
    Neighbors = 4,
    GetBlocksInv = 5,
    BlocksInv = 6,
    GetPoxInv = 7,
    PoxInv = 8,
    BlocksAvailable = 9,
    MicroblocksAvailable = 10,
    Blocks = 11,
    Microblocks = 12,
    Transaction = 13,
    Nack = 14,
    Ping = 15,
    Pong = 16,
    NatPunchRequest = 17,
    NatPunchReply = 18,
    // reserved
    Reserved = 255,
}

/// Message type for all P2P Stacks network messages
#[derive(Debug, Clone, PartialEq)]
pub struct StacksMessage {
    pub preamble: Preamble,
    pub relayers: Vec<RelayData>,
    pub payload: StacksMessageType,
}

/// Message type for HTTP
#[derive(Debug, Clone, PartialEq)]
pub enum StacksHttpMessage {
    Request(HttpRequestType),
    Response(HttpResponseType),
}

/// HTTP message preamble
#[derive(Debug, Clone, PartialEq)]
pub enum StacksHttpPreamble {
    Request(HttpRequestPreamble),
    Response(HttpResponsePreamble),
}

/// Network messages implement this to have multiple messages in flight.
pub trait MessageSequence {
    fn request_id(&self) -> u32;
    fn get_message_name(&self) -> &'static str;
}

pub trait ProtocolFamily {
    type Preamble: StacksMessageCodec + Send + Sync + Clone + PartialEq + std::fmt::Debug;
    type Message: MessageSequence + Send + Sync + Clone + PartialEq + std::fmt::Debug;

    /// Return the maximum possible length of the serialized Preamble type
    fn preamble_size_hint(&mut self) -> usize;

    /// Determine how long the message payload will be, given the Preamble (may return None if the
    /// payload length cannot be determined solely by the Preamble).
    fn payload_len(&mut self, preamble: &Self::Preamble) -> Option<usize>;

    /// Given a byte buffer of a length at last that of the value returned by preamble_size_hint,
    /// parse a Preamble and return both the Preamble and the number of bytes actually consumed by it.
    fn read_preamble(&mut self, buf: &[u8]) -> Result<(Self::Preamble, usize), Error>;

    /// Given a preamble and a byte buffer, parse out a message and return both the message and the
    /// number of bytes actually consumed by it.  Only used if the message is _not_ streamed.  The
    /// buf slice is guaranteed to have at least `payload_len()` bytes if `payload_len()` returns
    /// Some(...).
    fn read_payload(
        &mut self,
        preamble: &Self::Preamble,
        buf: &[u8],
    ) -> Result<(Self::Message, usize), Error>;

    /// Given a preamble and a Read, attempt to stream a message.  This will be called if
    /// `payload_len()` returns None.  This method will be repeatedly called with new data until a
    /// message can be obtained; therefore, the ProtocolFamily implementation will need to do its
    /// own bufferring and state-tracking.
    fn stream_payload<R: Read>(
        &mut self,
        preamble: &Self::Preamble,
        fd: &mut R,
    ) -> Result<(Option<(Self::Message, usize)>, usize), Error>;

    /// Given a public key, a preamble, and the yet-to-be-parsed message bytes, verify the message
    /// authenticity.  Not all protocols need to do this.
    fn verify_payload_bytes(
        &mut self,
        key: &StacksPublicKey,
        preamble: &Self::Preamble,
        bytes: &[u8],
    ) -> Result<(), Error>;

    /// Given a Write and a Message, write it out.  This method is also responsible for generating
    /// and writing out a Preamble for its Message.
    fn write_message<W: Write>(&mut self, fd: &mut W, message: &Self::Message)
        -> Result<(), Error>;
}

// these implement the ProtocolFamily trait
#[derive(Debug, Clone, PartialEq)]
pub struct StacksP2P {}

// an array in our protocol can't exceed this many items
pub const ARRAY_MAX_LEN: u32 = u32::MAX;

// maximum number of neighbors in a NeighborsData
pub const MAX_NEIGHBORS_DATA_LEN: u32 = 128;

// number of peers to relay to, depending on outbound or inbound
pub const MAX_BROADCAST_OUTBOUND_RECEIVERS: usize = 8;
pub const MAX_BROADCAST_INBOUND_RECEIVERS: usize = 16;

// maximum number of blocks that can be announced as available
pub const BLOCKS_AVAILABLE_MAX_LEN: u32 = 32;

// maximum number of PoX reward cycles we can ask about
#[cfg(not(test))]
pub const GETPOXINV_MAX_BITLEN: u64 = 4096;
#[cfg(test)]
pub const GETPOXINV_MAX_BITLEN: u64 = 8;

// maximum number of blocks that can be pushed at once (even if the entire message is undersized).
// This bound is needed since it bounds the amount of I/O a peer can be asked to do to validate the
// message.
pub const BLOCKS_PUSHED_MAX: u32 = 32;

impl_byte_array_message_codec!(PeerAddress, 16);

/// neighbor identifier
#[derive(Clone, Eq, PartialOrd, Ord)]
pub struct NeighborKey {
    pub peer_version: u32,
    pub network_id: u32,
    pub addrbytes: PeerAddress,
    pub port: u16,
}

impl Hash for NeighborKey {
    fn hash<H: Hasher>(&self, state: &mut H) {
        // ignores peer version and network ID -- we don't accept or deal with messages that have
        // incompatible versions or network IDs in the first place
        let peer_major_version = self.peer_version & 0xff000000;
        peer_major_version.hash(state);
        self.addrbytes.hash(state);
        self.port.hash(state);
    }
}

impl PartialEq for NeighborKey {
    fn eq(&self, other: &NeighborKey) -> bool {
        // only check major version byte in peer_version
        self.network_id == other.network_id
            && (self.peer_version & 0xff000000) == (other.peer_version & 0xff000000)
            && self.addrbytes == other.addrbytes
            && self.port == other.port
    }
}

impl fmt::Display for NeighborKey {
    fn fmt(&self, f: &mut fmt::Formatter) -> fmt::Result {
        let peer_version_str = if self.peer_version > 0 {
            format!("{:08x}", self.peer_version)
        } else {
            "UNKNOWN".to_string()
        };
        let network_id_str = if self.network_id > 0 {
            format!("{:08x}", self.network_id)
        } else {
            "UNKNOWN".to_string()
        };
        write!(
            f,
            "{}+{}://{:?}",
            peer_version_str,
            network_id_str,
            &self.addrbytes.to_socketaddr(self.port)
        )
    }
}

impl fmt::Debug for NeighborKey {
    fn fmt(&self, f: &mut fmt::Formatter) -> fmt::Result {
        fmt::Display::fmt(self, f)
    }
}

impl NeighborKey {
    pub fn empty() -> NeighborKey {
        NeighborKey {
            peer_version: 0,
            network_id: 0,
            addrbytes: PeerAddress([0u8; 16]),
            port: 0,
        }
    }

    pub fn from_neighbor_address(
        peer_version: u32,
        network_id: u32,
        na: &NeighborAddress,
    ) -> NeighborKey {
        NeighborKey {
            peer_version: peer_version,
            network_id: network_id,
            addrbytes: na.addrbytes.clone(),
            port: na.port,
        }
    }
}

/// Entry in the neighbor set
#[derive(Debug, Clone, PartialEq)]
pub struct Neighbor {
    pub addr: NeighborKey,

    // fields below this can change at runtime
    pub public_key: Secp256k1PublicKey,
    pub expire_block: u64,
    pub last_contact_time: u64, // time when we last authenticated with this peer via a Handshake

    pub allowed: i64, // allow deadline (negative == "forever")
    pub denied: i64,  // deny deadline (negative == "forever")

    pub asn: u32, // AS number
    pub org: u32, // organization identifier

    pub in_degree: u32,  // number of peers who list this peer as a neighbor
    pub out_degree: u32, // number of neighbors this peer has
}

impl Neighbor {
    pub fn is_allowed(&self) -> bool {
        self.allowed < 0 || (self.allowed as u64) > get_epoch_time_secs()
    }

    pub fn is_always_allowed(&self) -> bool {
        self.allowed < 0
    }

    pub fn is_denied(&self) -> bool {
        self.denied < 0 || (self.denied as u64) > get_epoch_time_secs()
    }
}

impl fmt::Display for Neighbor {
    fn fmt(&self, f: &mut fmt::Formatter) -> fmt::Result {
        write!(f, "{}@{}", self.public_key.to_hex(), self.addr)
    }
}

pub const NUM_NEIGHBORS: usize = 32;

// maximum number of unconfirmed microblocks can get streamed to us
pub const MAX_MICROBLOCKS_UNCONFIRMED: usize = 1024;

// maximum number of block headers we'll get streamed to us
pub const MAX_HEADERS: usize = 2100;

// how long a peer will be denied for if it misbehaves
#[cfg(test)]
pub const DENY_BAN_DURATION: u64 = 30; // seconds
#[cfg(not(test))]
pub const DENY_BAN_DURATION: u64 = 86400; // seconds (1 day)

pub const DENY_MIN_BAN_DURATION: u64 = 2;

/// Result of doing network work
pub struct NetworkResult {
    pub download_pox_id: Option<PoxId>, // PoX ID as it was when we begin downloading blocks (set if we have downloaded new blocks)
    pub unhandled_messages: HashMap<NeighborKey, Vec<StacksMessage>>,
    pub blocks: Vec<(ConsensusHash, StacksBlock, u64)>, // blocks we downloaded, and time taken
    pub confirmed_microblocks: Vec<(ConsensusHash, Vec<StacksMicroblock>, u64)>, // confiremd microblocks we downloaded, and time taken
    pub pushed_transactions: HashMap<NeighborKey, Vec<(Vec<RelayData>, StacksTransaction)>>, // all transactions pushed to us and their message relay hints
    pub pushed_blocks: HashMap<NeighborKey, Vec<BlocksData>>, // all blocks pushed to us
    pub pushed_microblocks: HashMap<NeighborKey, Vec<(Vec<RelayData>, MicroblocksData)>>, // all microblocks pushed to us, and the relay hints from the message
    pub uploaded_transactions: Vec<StacksTransaction>, // transactions sent to us by the http server
    pub uploaded_blocks: Vec<BlocksData>,              // blocks sent to us via the http server
    pub uploaded_microblocks: Vec<MicroblocksData>,    // microblocks sent to us by the http server
    pub attachments: Vec<(AttachmentInstance, Attachment)>,
    pub synced_transactions: Vec<StacksTransaction>, // transactions we downloaded via a mempool sync
    pub num_state_machine_passes: u64,
    pub num_inv_sync_passes: u64,
    pub num_download_passes: u64,
    pub burn_height: u64,
}

impl NetworkResult {
    pub fn new(
        num_state_machine_passes: u64,
        num_inv_sync_passes: u64,
        num_download_passes: u64,
        burn_height: u64,
    ) -> NetworkResult {
        NetworkResult {
            unhandled_messages: HashMap::new(),
            download_pox_id: None,
            blocks: vec![],
            confirmed_microblocks: vec![],
            pushed_transactions: HashMap::new(),
            pushed_blocks: HashMap::new(),
            pushed_microblocks: HashMap::new(),
            uploaded_transactions: vec![],
            uploaded_blocks: vec![],
            uploaded_microblocks: vec![],
            attachments: vec![],
            synced_transactions: vec![],
            num_state_machine_passes: num_state_machine_passes,
            num_inv_sync_passes: num_inv_sync_passes,
            num_download_passes: num_download_passes,
            burn_height,
        }
    }

    pub fn has_blocks(&self) -> bool {
        self.blocks.len() > 0 || self.pushed_blocks.len() > 0
    }

    pub fn has_microblocks(&self) -> bool {
        self.confirmed_microblocks.len() > 0
            || self.pushed_microblocks.len() > 0
            || self.uploaded_microblocks.len() > 0
    }

    pub fn has_transactions(&self) -> bool {
        self.pushed_transactions.len() > 0
            || self.uploaded_transactions.len() > 0
            || self.synced_transactions.len() > 0
    }

    pub fn has_attachments(&self) -> bool {
        self.attachments.len() > 0
    }

    pub fn transactions(&self) -> Vec<StacksTransaction> {
        self.pushed_transactions
            .values()
            .flat_map(|pushed_txs| pushed_txs.iter().map(|(_, tx)| tx.clone()))
            .chain(self.uploaded_transactions.iter().map(|x| x.clone()))
            .chain(self.synced_transactions.iter().map(|x| x.clone()))
            .collect()
    }

    pub fn has_data_to_store(&self) -> bool {
        self.has_blocks()
            || self.has_microblocks()
            || self.has_transactions()
            || self.has_attachments()
    }

    pub fn consume_unsolicited(
        &mut self,
        unhandled_messages: HashMap<NeighborKey, Vec<StacksMessage>>,
    ) -> () {
        for (neighbor_key, messages) in unhandled_messages.into_iter() {
            for message in messages.into_iter() {
                match message.payload {
                    StacksMessageType::Blocks(block_data) => {
                        if let Some(blocks_msgs) = self.pushed_blocks.get_mut(&neighbor_key) {
                            blocks_msgs.push(block_data);
                        } else {
                            self.pushed_blocks
                                .insert(neighbor_key.clone(), vec![block_data]);
                        }
                    }
                    StacksMessageType::Microblocks(mblock_data) => {
                        if let Some(mblocks_msgs) = self.pushed_microblocks.get_mut(&neighbor_key) {
                            mblocks_msgs.push((message.relayers, mblock_data));
                        } else {
                            self.pushed_microblocks.insert(
                                neighbor_key.clone(),
                                vec![(message.relayers, mblock_data)],
                            );
                        }
                    }
                    StacksMessageType::Transaction(tx_data) => {
                        if let Some(tx_msgs) = self.pushed_transactions.get_mut(&neighbor_key) {
                            tx_msgs.push((message.relayers, tx_data));
                        } else {
                            self.pushed_transactions
                                .insert(neighbor_key.clone(), vec![(message.relayers, tx_data)]);
                        }
                    }
                    _ => {
                        // forward along
                        if let Some(messages) = self.unhandled_messages.get_mut(&neighbor_key) {
                            messages.push(message);
                        } else {
                            self.unhandled_messages
                                .insert(neighbor_key.clone(), vec![message]);
                        }
                    }
                }
            }
        }
    }

    pub fn consume_http_uploads(&mut self, mut msgs: Vec<StacksMessageType>) -> () {
        for msg in msgs.drain(..) {
            match msg {
                StacksMessageType::Transaction(tx_data) => {
                    self.uploaded_transactions.push(tx_data);
                }
                StacksMessageType::Blocks(block_data) => {
                    self.uploaded_blocks.push(block_data);
                }
                StacksMessageType::Microblocks(mblock_data) => {
                    self.uploaded_microblocks.push(mblock_data);
                }
                _ => {
                    // drop
                    warn!("Dropping unknown HTTP message");
                }
            }
        }
    }
}

pub trait Requestable: std::fmt::Display {
    fn get_url(&self) -> &UrlString;

    fn make_request_type(&self, peer_host: PeerHost) -> HttpRequestType;
}

#[cfg(test)]
pub mod test {
    use std::fs;
    use std::io;
    use std::io::Cursor;
    use std::io::ErrorKind;
    use std::io::Read;
    use std::io::Write;
    use std::net::*;
    use std::ops::Deref;
    use std::ops::DerefMut;
    use std::sync::mpsc::sync_channel;
    use std::thread;
    use std::{collections::HashMap, sync::Mutex};

    use clarity::vm::ast::ASTRules;
    use mio;
    use rand;
    use rand::RngCore;

    use crate::address::*;
    use crate::burnchains::bitcoin::address::*;
    use crate::burnchains::bitcoin::indexer::BitcoinIndexer;
    use crate::burnchains::bitcoin::keys::*;
    use crate::burnchains::bitcoin::*;
    use crate::burnchains::burnchain::*;
    use crate::burnchains::db::BurnchainDB;
    use crate::burnchains::tests::*;
    use crate::burnchains::*;
    use crate::chainstate::burn::db::sortdb;
    use crate::chainstate::burn::db::sortdb::*;
    use crate::chainstate::burn::operations::*;
    use crate::chainstate::burn::*;
    use crate::chainstate::coordinator::tests::*;
    use crate::chainstate::coordinator::*;
    use crate::chainstate::stacks::address::PoxAddress;
    use crate::chainstate::stacks::boot::*;
    use crate::chainstate::stacks::db::StacksChainState;
    use crate::chainstate::stacks::db::*;
    use crate::chainstate::stacks::miner::*;
    use crate::chainstate::stacks::tests::chain_histories::mine_smart_contract_block_contract_call_microblock;
    use crate::chainstate::stacks::tests::*;
    use crate::chainstate::stacks::*;
    use crate::chainstate::*;
    use crate::core::NETWORK_P2P_PORT;
    use crate::net::asn::*;
    use crate::net::atlas::*;
    use crate::net::chat::*;
    use crate::net::codec::*;
    use crate::net::connection::*;
    use crate::net::db::*;
    use crate::net::neighbors::*;
    use crate::net::p2p::*;
    use crate::net::poll::*;
    use crate::net::relay::*;
    use crate::net::rpc::RPCHandlerArgs;
    use crate::net::Error as net_error;
    use crate::util_lib::strings::*;
    use clarity::vm::costs::ExecutionCost;
    use clarity::vm::database::STXBalance;
    use clarity::vm::types::*;
    use clarity::vm::ClarityVersion;
    use stacks_common::address::*;
    use stacks_common::util::get_epoch_time_secs;
    use stacks_common::util::hash::*;
    use stacks_common::util::secp256k1::*;
    use stacks_common::util::uint::*;
    use stacks_common::util::vrf::*;

    use stacks_common::deps_common::bitcoin::network::serialize::BitcoinHash;

    use super::*;
    use crate::chainstate::stacks::boot::test::get_parent_tip;
    use crate::chainstate::stacks::StacksMicroblockHeader;
    use crate::chainstate::stacks::{db::accounts::MinerReward, events::StacksTransactionReceipt};
    use crate::core::StacksEpochExtension;
    use crate::util_lib::boot::boot_code_test_addr;
    use stacks_common::codec::StacksMessageCodec;
    use stacks_common::types::chainstate::TrieHash;
    use stacks_common::types::StacksEpochId;

    use crate::burnchains::bitcoin::spv::BITCOIN_GENESIS_BLOCK_HASH_REGTEST;

    use crate::burnchains::db::BurnchainHeaderReader;

    impl StacksMessageCodec for BlockstackOperationType {
        fn consensus_serialize<W: Write>(&self, fd: &mut W) -> Result<(), codec_error> {
            match self {
                BlockstackOperationType::LeaderKeyRegister(ref op) => op.consensus_serialize(fd),
                BlockstackOperationType::LeaderBlockCommit(ref op) => op.consensus_serialize(fd),
                BlockstackOperationType::UserBurnSupport(ref op) => op.consensus_serialize(fd),
                BlockstackOperationType::TransferStx(_)
                | BlockstackOperationType::DelegateStx(_)
                | BlockstackOperationType::PreStx(_)
                | BlockstackOperationType::StackStx(_) => Ok(()),
            }
        }

        fn consensus_deserialize<R: Read>(
            fd: &mut R,
        ) -> Result<BlockstackOperationType, codec_error> {
            panic!("not used");
        }
    }

    // emulate a socket
    pub struct NetCursor<T> {
        c: Cursor<T>,
        closed: bool,
        block: bool,
        read_error: Option<io::ErrorKind>,
        write_error: Option<io::ErrorKind>,
    }

    impl<T> NetCursor<T> {
        pub fn new(inner: T) -> NetCursor<T> {
            NetCursor {
                c: Cursor::new(inner),
                closed: false,
                block: false,
                read_error: None,
                write_error: None,
            }
        }

        pub fn close(&mut self) -> () {
            self.closed = true;
        }

        pub fn block(&mut self) -> () {
            self.block = true;
        }

        pub fn unblock(&mut self) -> () {
            self.block = false;
        }

        pub fn set_read_error(&mut self, e: Option<io::ErrorKind>) -> () {
            self.read_error = e;
        }

        pub fn set_write_error(&mut self, e: Option<io::ErrorKind>) -> () {
            self.write_error = e;
        }
    }

    impl<T> Deref for NetCursor<T> {
        type Target = Cursor<T>;
        fn deref(&self) -> &Cursor<T> {
            &self.c
        }
    }

    impl<T> DerefMut for NetCursor<T> {
        fn deref_mut(&mut self) -> &mut Cursor<T> {
            &mut self.c
        }
    }

    impl<T> Read for NetCursor<T>
    where
        T: AsRef<[u8]>,
    {
        fn read(&mut self, buf: &mut [u8]) -> io::Result<usize> {
            if self.block {
                return Err(io::Error::from(ErrorKind::WouldBlock));
            }
            if self.closed {
                return Ok(0);
            }
            match self.read_error {
                Some(ref e) => {
                    return Err(io::Error::from((*e).clone()));
                }
                None => {}
            }

            let sz = self.c.read(buf)?;
            if sz == 0 {
                // when reading from a non-blocking socket, a return value of 0 indicates the
                // remote end was closed.  For this reason, when we're out of bytes to read on our
                // inner cursor, but still have bytes, we need to re-interpret this as EWOULDBLOCK.
                return Err(io::Error::from(ErrorKind::WouldBlock));
            } else {
                return Ok(sz);
            }
        }
    }

    impl Write for NetCursor<&mut [u8]> {
        fn write(&mut self, buf: &[u8]) -> io::Result<usize> {
            if self.block {
                return Err(io::Error::from(ErrorKind::WouldBlock));
            }
            if self.closed {
                return Err(io::Error::from(ErrorKind::Other)); // EBADF
            }
            match self.write_error {
                Some(ref e) => {
                    return Err(io::Error::from((*e).clone()));
                }
                None => {}
            }
            self.c.write(buf)
        }
        fn flush(&mut self) -> io::Result<()> {
            self.c.flush()
        }
    }

    impl Write for NetCursor<&mut Vec<u8>> {
        fn write(&mut self, buf: &[u8]) -> io::Result<usize> {
            self.c.write(buf)
        }
        fn flush(&mut self) -> io::Result<()> {
            self.c.flush()
        }
    }

    impl Write for NetCursor<Vec<u8>> {
        fn write(&mut self, buf: &[u8]) -> io::Result<usize> {
            self.c.write(buf)
        }
        fn flush(&mut self) -> io::Result<()> {
            self.c.flush()
        }
    }

    /// make a TCP server and a pair of TCP client sockets
    pub fn make_tcp_sockets() -> (
        mio::tcp::TcpListener,
        mio::tcp::TcpStream,
        mio::tcp::TcpStream,
    ) {
        let mut rng = rand::thread_rng();
        let (std_listener, port) = {
            let std_listener;
            let mut next_port;
            loop {
                next_port = 1024 + (rng.next_u32() % (65535 - 1024));
                let hostport = format!("127.0.0.1:{}", next_port);
                std_listener = match std::net::TcpListener::bind(
                    &hostport.parse::<std::net::SocketAddr>().unwrap(),
                ) {
                    Ok(sock) => sock,
                    Err(e) => match e.kind() {
                        io::ErrorKind::AddrInUse => {
                            continue;
                        }
                        _ => {
                            assert!(false, "TcpListener::bind({}): {:?}", &hostport, &e);
                            unreachable!();
                        }
                    },
                };
                break;
            }
            (std_listener, next_port)
        };

        let std_sock_1 = std::net::TcpStream::connect(
            &format!("127.0.0.1:{}", port)
                .parse::<std::net::SocketAddr>()
                .unwrap(),
        )
        .unwrap();
        let sock_1 = mio::tcp::TcpStream::from_stream(std_sock_1).unwrap();
        let (std_sock_2, _) = std_listener.accept().unwrap();
        let sock_2 = mio::tcp::TcpStream::from_stream(std_sock_2).unwrap();

        sock_1.set_nodelay(true).unwrap();
        sock_2.set_nodelay(true).unwrap();

        let listener = mio::tcp::TcpListener::from_std(std_listener).unwrap();

        (listener, sock_1, sock_2)
    }

    #[derive(Clone)]
    pub struct TestEventObserverBlock {
        pub block: StacksBlock,
        pub metadata: StacksHeaderInfo,
        pub receipts: Vec<StacksTransactionReceipt>,
        pub parent: StacksBlockId,
        pub winner_txid: Txid,
        pub matured_rewards: Vec<MinerReward>,
        pub matured_rewards_info: Option<MinerRewardInfo>,
    }

    pub struct TestEventObserver {
        blocks: Mutex<Vec<TestEventObserverBlock>>,
    }

    impl TestEventObserver {
        pub fn get_blocks(&self) -> Vec<TestEventObserverBlock> {
            self.blocks.lock().unwrap().deref().to_vec()
        }

        pub fn new() -> TestEventObserver {
            TestEventObserver {
                blocks: Mutex::new(vec![]),
            }
        }
    }

    impl BlockEventDispatcher for TestEventObserver {
        fn announce_block(
            &self,
            block: &StacksBlock,
            metadata: &StacksHeaderInfo,
            receipts: &[events::StacksTransactionReceipt],
            parent: &StacksBlockId,
            winner_txid: Txid,
            matured_rewards: &[accounts::MinerReward],
            matured_rewards_info: Option<&MinerRewardInfo>,
            parent_burn_block_hash: BurnchainHeaderHash,
            parent_burn_block_height: u32,
            parent_burn_block_timestamp: u64,
            _anchor_block_cost: &ExecutionCost,
            _confirmed_mblock_cost: &ExecutionCost,
            pox_constants: &PoxConstants,
        ) {
            self.blocks.lock().unwrap().push(TestEventObserverBlock {
                block: block.clone(),
                metadata: metadata.clone(),
                receipts: receipts.to_owned(),
                parent: parent.clone(),
                winner_txid,
                matured_rewards: matured_rewards.to_owned(),
                matured_rewards_info: matured_rewards_info.map(|info| info.clone()),
            })
        }

        fn announce_burn_block(
            &self,
            _burn_block: &BurnchainHeaderHash,
            _burn_block_height: u64,
            _rewards: Vec<(PoxAddress, u64)>,
            _burns: u64,
            _reward_recipients: Vec<PoxAddress>,
        ) {
            // pass
        }
    }

    // describes a peer's initial configuration
    #[derive(Debug, Clone)]
    pub struct TestPeerConfig {
        pub network_id: u32,
        pub peer_version: u32,
        pub current_block: u64,
        pub private_key: Secp256k1PrivateKey,
        pub private_key_expire: u64,
        pub initial_neighbors: Vec<Neighbor>,
        pub asn4_entries: Vec<ASEntry4>,
        pub burnchain: Burnchain,
        pub connection_opts: ConnectionOptions,
        pub server_port: u16,
        pub http_port: u16,
        pub asn: u32,
        pub org: u32,
        pub allowed: i64,
        pub denied: i64,
        pub data_url: UrlString,
        pub test_name: String,
        pub initial_balances: Vec<(PrincipalData, u64)>,
        pub initial_lockups: Vec<ChainstateAccountLockup>,
        pub spending_account: TestMiner,
        pub setup_code: String,
        pub epochs: Option<Vec<StacksEpoch>>,
        /// If some(), TestPeer should check the PoX-2 invariants
        /// on cycle numbers bounded (inclusive) by the supplied u64s
        pub check_pox_invariants: Option<(u64, u64)>,
    }

    impl TestPeerConfig {
        pub fn default() -> TestPeerConfig {
            let conn_opts = ConnectionOptions::default();
            let start_block = 0;
            let mut burnchain = Burnchain::default_unittest(
                start_block,
                &BurnchainHeaderHash::from_hex(BITCOIN_GENESIS_BLOCK_HASH_REGTEST).unwrap(),
            );

<<<<<<< HEAD
            burnchain.pox_constants =
                PoxConstants::new(5, 3, 3, 25, 5, u64::MAX, u64::MAX, u32::MAX);
=======
            burnchain.pox_constants = PoxConstants::new(
                5,
                3,
                3,
                25,
                5,
                u64::MAX,
                u64::MAX,
                u32::MAX,
                u32::MAX,
                u32::MAX,
            );
>>>>>>> b80dde40

            let mut spending_account = TestMinerFactory::new().next_miner(
                &burnchain,
                1,
                1,
                AddressHashMode::SerializeP2PKH,
            );
            spending_account.test_with_tx_fees = false; // manually set transaction fees

            TestPeerConfig {
                network_id: 0x80000000,
                peer_version: 0x01020304,
                current_block: start_block + (burnchain.consensus_hash_lifetime + 1) as u64,
                private_key: Secp256k1PrivateKey::new(),
                private_key_expire: start_block + conn_opts.private_key_lifetime,
                initial_neighbors: vec![],
                asn4_entries: vec![],
                burnchain: burnchain,
                connection_opts: conn_opts,
                server_port: 32000,
                http_port: 32001,
                asn: 0,
                org: 0,
                allowed: 0,
                denied: 0,
                data_url: "".into(),
                test_name: "".into(),
                initial_balances: vec![],
                initial_lockups: vec![],
                spending_account: spending_account,
                setup_code: "".into(),
                epochs: None,
                check_pox_invariants: None,
            }
        }

        pub fn from_port(p: u16) -> TestPeerConfig {
            let mut config = TestPeerConfig {
                server_port: p,
                http_port: p + 1,
                ..TestPeerConfig::default()
            };
            config.data_url =
                UrlString::try_from(format!("http://127.0.0.1:{}", config.http_port).as_str())
                    .unwrap();
            config
        }

        pub fn new(test_name: &str, p2p_port: u16, rpc_port: u16) -> TestPeerConfig {
            let mut config = TestPeerConfig {
                test_name: test_name.into(),
                server_port: p2p_port,
                http_port: rpc_port,
                ..TestPeerConfig::default()
            };
            config.data_url =
                UrlString::try_from(format!("http://127.0.0.1:{}", config.http_port).as_str())
                    .unwrap();
            config
        }

        pub fn add_neighbor(&mut self, n: &Neighbor) -> () {
            self.initial_neighbors.push(n.clone());
        }

        pub fn to_neighbor(&self) -> Neighbor {
            Neighbor {
                addr: NeighborKey {
                    peer_version: self.peer_version,
                    network_id: self.network_id,
                    addrbytes: PeerAddress([
                        0, 0, 0, 0, 0, 0, 0, 0, 0, 0, 0xff, 0xff, 127, 0, 0, 1,
                    ]),
                    port: self.server_port,
                },
                public_key: Secp256k1PublicKey::from_private(&self.private_key),
                expire_block: self.private_key_expire,

                // not known yet
                last_contact_time: 0,
                allowed: self.allowed,
                denied: self.denied,
                asn: self.asn,
                org: self.org,
                in_degree: 0,
                out_degree: 0,
            }
        }

        pub fn to_peer_host(&self) -> PeerHost {
            PeerHost::IP(
                PeerAddress([0, 0, 0, 0, 0, 0, 0, 0, 0, 0, 0xff, 0xff, 127, 0, 0, 1]),
                self.http_port,
            )
        }
    }

    pub fn dns_thread_start(max_inflight: u64) -> (DNSClient, thread::JoinHandle<()>) {
        let (mut resolver, client) = DNSResolver::new(max_inflight);
        let jh = thread::spawn(move || {
            resolver.thread_main();
        });
        (client, jh)
    }

    pub fn dns_thread_shutdown(dns_client: DNSClient, thread_handle: thread::JoinHandle<()>) {
        drop(dns_client);
        thread_handle.join().unwrap();
    }

    pub struct TestPeer<'a> {
        pub config: TestPeerConfig,
        pub network: PeerNetwork,
        pub sortdb: Option<SortitionDB>,
        pub miner: TestMiner,
        pub stacks_node: Option<TestStacksNode>,
        pub relayer: Relayer,
        pub mempool: Option<MemPoolDB>,
        pub chainstate_path: String,
        pub coord: ChainsCoordinator<
            'a,
            TestEventObserver,
            (),
            OnChainRewardSetProvider,
            (),
            (),
            BitcoinIndexer,
        >,
    }

    impl<'a> TestPeer<'a> {
        pub fn new(config: TestPeerConfig) -> TestPeer<'a> {
            TestPeer::new_with_observer(config, None)
        }

        pub fn test_path(config: &TestPeerConfig) -> String {
            format!(
                "/tmp/stacks-node-tests/units-test-peer/{}-{}",
                &config.test_name, config.server_port
            )
        }

        pub fn make_test_path(config: &TestPeerConfig) -> String {
            let test_path = TestPeer::test_path(&config);
            match fs::metadata(&test_path) {
                Ok(_) => {
                    fs::remove_dir_all(&test_path).unwrap();
                }
                Err(_) => {}
            };

            fs::create_dir_all(&test_path).unwrap();
            test_path
        }

        pub fn new_with_observer(
            mut config: TestPeerConfig,
            observer: Option<&'a TestEventObserver>,
        ) -> TestPeer<'a> {
            let test_path = TestPeer::make_test_path(&config);
            let mut miner_factory = TestMinerFactory::new();
            let mut miner =
                miner_factory.next_miner(&config.burnchain, 1, 1, AddressHashMode::SerializeP2PKH);

            // manually set fees
            miner.test_with_tx_fees = false;

            config.burnchain.working_dir = get_burnchain(&test_path, None).working_dir;

            let epochs = config.epochs.clone().unwrap_or_else(|| {
                StacksEpoch::unit_test_pre_2_05(config.burnchain.first_block_height)
            });

            let mut sortdb = SortitionDB::connect(
                &config.burnchain.get_db_path(),
                config.burnchain.first_block_height,
                &config.burnchain.first_block_hash,
                0,
                &epochs,
                config.burnchain.pox_constants.clone(),
                true,
            )
            .unwrap();

            let first_burnchain_block_height = config.burnchain.first_block_height;
            let first_burnchain_block_hash = config.burnchain.first_block_hash;

            let _burnchain_blocks_db = BurnchainDB::connect(
                &config.burnchain.get_burnchaindb_path(),
                &config.burnchain,
                true,
            )
            .unwrap();

            let chainstate_path = get_chainstate_path_str(&test_path);
            let peerdb_path = format!("{}/peers.sqlite", &test_path);

            let mut peerdb = PeerDB::connect(
                &peerdb_path,
                true,
                config.network_id,
                config.burnchain.network_id,
                None,
                config.private_key_expire,
                PeerAddress::from_ipv4(127, 0, 0, 1),
                config.server_port,
                config.data_url.clone(),
                &config.asn4_entries,
                Some(&config.initial_neighbors),
            )
            .unwrap();
            {
                // bootstrap nodes *always* allowed
                let mut tx = peerdb.tx_begin().unwrap();
                for initial_neighbor in config.initial_neighbors.iter() {
                    PeerDB::set_allow_peer(
                        &mut tx,
                        initial_neighbor.addr.network_id,
                        &initial_neighbor.addr.addrbytes,
                        initial_neighbor.addr.port,
                        -1,
                    )
                    .unwrap();
                }
                tx.commit().unwrap();
            }

            let atlasdb_path = format!("{}/atlas.sqlite", &test_path);
            let atlasdb = AtlasDB::connect(AtlasConfig::new(false), &atlasdb_path, true).unwrap();

            let conf = config.clone();
            let post_flight_callback = move |clarity_tx: &mut ClarityTx| {
                let mut receipts = vec![];
                if conf.setup_code.len() > 0 {
                    let receipt = clarity_tx.connection().as_transaction(|clarity| {
                        let boot_code_addr = boot_code_test_addr();
                        let boot_code_account = StacksAccount {
                            principal: boot_code_addr.to_account_principal(),
                            nonce: 0,
                            stx_balance: STXBalance::zero(),
                        };

                        let boot_code_auth = boot_code_tx_auth(boot_code_addr);

                        debug!(
                            "Instantiate test-specific boot code contract '{}.{}' ({} bytes)...",
                            &boot_code_addr.to_string(),
                            &conf.test_name,
                            conf.setup_code.len()
                        );

                        let smart_contract = TransactionPayload::SmartContract(
                            TransactionSmartContract {
                                name: ContractName::try_from(
                                    conf.test_name.replace("::", "-").to_string(),
                                )
                                .expect("FATAL: invalid boot-code contract name"),
                                code_body: StacksString::from_str(&conf.setup_code)
                                    .expect("FATAL: invalid boot code body"),
                            },
                            None,
                        );

                        let boot_code_smart_contract = StacksTransaction::new(
                            TransactionVersion::Testnet,
                            boot_code_auth.clone(),
                            smart_contract,
                        );
                        StacksChainState::process_transaction_payload(
                            clarity,
                            &boot_code_smart_contract,
                            &boot_code_account,
                            ASTRules::PrecheckSize,
                        )
                        .unwrap()
                    });
                    receipts.push(receipt);
                }
                debug!("Bootup receipts: {:?}", &receipts);
            };

            let mut boot_data = ChainStateBootData::new(
                &config.burnchain,
                config.initial_balances.clone(),
                Some(Box::new(post_flight_callback)),
            );

            if !config.initial_lockups.is_empty() {
                let lockups = config.initial_lockups.clone();
                boot_data.get_bulk_initial_lockups =
                    Some(Box::new(move || Box::new(lockups.into_iter().map(|e| e))));
            }

            let (chainstate, _) = StacksChainState::open_and_exec(
                false,
                config.network_id,
                &chainstate_path,
                Some(&mut boot_data),
                None,
            )
            .unwrap();

            let indexer = BitcoinIndexer::new_unit_test(&config.burnchain.working_dir);
            let mut coord = ChainsCoordinator::test_new_full(
                &config.burnchain,
                config.network_id,
                &test_path,
                OnChainRewardSetProvider(),
                observer,
                indexer,
                None,
            );
            coord.handle_new_burnchain_block().unwrap();

            let mut stacks_node = TestStacksNode::from_chainstate(chainstate);

            {
                // pre-populate burnchain, if running on bitcoin
                let prev_snapshot = SortitionDB::get_first_block_snapshot(sortdb.conn()).unwrap();
                let mut fork = TestBurnchainFork::new(
                    prev_snapshot.block_height,
                    &prev_snapshot.burn_header_hash,
                    &prev_snapshot.index_root,
                    0,
                );
                for i in prev_snapshot.block_height..config.current_block {
                    let burn_block = {
                        let ic = sortdb.index_conn();
                        let mut burn_block = fork.next_block(&ic);
                        stacks_node.add_key_register(&mut burn_block, &mut miner);
                        burn_block
                    };
                    fork.append_block(burn_block);

                    fork.mine_pending_blocks_pox(&mut sortdb, &config.burnchain, &mut coord);
                }
            }

            let local_addr =
                SocketAddr::new(IpAddr::V4(Ipv4Addr::new(0, 0, 0, 0)), config.server_port);
            let http_local_addr =
                SocketAddr::new(IpAddr::V4(Ipv4Addr::new(0, 0, 0, 0)), config.http_port);

            {
                let mut tx = peerdb.tx_begin().unwrap();
                PeerDB::set_local_ipaddr(
                    &mut tx,
                    &PeerAddress::from_socketaddr(&SocketAddr::new(
                        IpAddr::V4(Ipv4Addr::new(127, 0, 0, 1)),
                        config.server_port,
                    )),
                    config.server_port,
                )
                .unwrap();
                PeerDB::set_local_private_key(
                    &mut tx,
                    &config.private_key,
                    config.private_key_expire,
                )
                .unwrap();

                tx.commit().unwrap();
            }

            let local_peer = PeerDB::get_local_peer(peerdb.conn()).unwrap();
            let burnchain_view = {
                let chaintip = SortitionDB::get_canonical_burn_chain_tip(&sortdb.conn()).unwrap();
                SortitionDB::get_burnchain_view(&sortdb.conn(), &config.burnchain, &chaintip)
                    .unwrap()
            };
            let mut peer_network = PeerNetwork::new(
                peerdb,
                atlasdb,
                local_peer,
                config.peer_version,
                config.burnchain.clone(),
                burnchain_view,
                config.connection_opts.clone(),
                epochs.clone(),
            );

            peer_network.bind(&local_addr, &http_local_addr).unwrap();
            let relayer = Relayer::from_p2p(&mut peer_network);
            let mempool = MemPoolDB::open_test(false, config.network_id, &chainstate_path).unwrap();

            TestPeer {
                config: config,
                network: peer_network,
                sortdb: Some(sortdb),
                miner: miner,
                stacks_node: Some(stacks_node),
                relayer: relayer,
                mempool: Some(mempool),
                chainstate_path: chainstate_path,
                coord: coord,
            }
        }

        pub fn connect_initial(&mut self) -> Result<(), net_error> {
            let local_peer = PeerDB::get_local_peer(self.network.peerdb.conn()).unwrap();
            let chain_view = match self.sortdb {
                Some(ref mut sortdb) => {
                    let chaintip =
                        SortitionDB::get_canonical_burn_chain_tip(sortdb.conn()).unwrap();
                    SortitionDB::get_burnchain_view(
                        &sortdb.conn(),
                        &self.config.burnchain,
                        &chaintip,
                    )
                    .unwrap()
                }
                None => panic!("Misconfigured peer: no sortdb"),
            };

            self.network.local_peer = local_peer;
            self.network.chain_view = chain_view;

            for n in self.config.initial_neighbors.iter() {
                self.network.connect_peer(&n.addr).and_then(|e| Ok(()))?;
            }
            Ok(())
        }

        pub fn local_peer(&self) -> &LocalPeer {
            &self.network.local_peer
        }

        // TODO: DRY up from PoxSyncWatchdog
        pub fn infer_initial_burnchain_block_download(
            burnchain: &Burnchain,
            last_processed_height: u64,
            burnchain_height: u64,
        ) -> bool {
            let ibd =
                last_processed_height + (burnchain.stable_confirmations as u64) < burnchain_height;
            if ibd {
                debug!(
                    "PoX watchdog: {} + {} < {}, so initial block download",
                    last_processed_height, burnchain.stable_confirmations, burnchain_height
                );
            } else {
                debug!(
                    "PoX watchdog: {} + {} >= {}, so steady-state",
                    last_processed_height, burnchain.stable_confirmations, burnchain_height
                );
            }
            ibd
        }

        pub fn step(&mut self) -> Result<NetworkResult, net_error> {
            let sortdb = self.sortdb.take().unwrap();
            let stacks_node = self.stacks_node.take().unwrap();
            let burn_tip_height = SortitionDB::get_canonical_burn_chain_tip(sortdb.conn())
                .unwrap()
                .block_height;
            let stacks_tip_height = stacks_node
                .chainstate
                .get_stacks_chain_tip(&sortdb)
                .unwrap()
                .map(|blkdat| blkdat.height)
                .unwrap_or(0);
            let ibd = TestPeer::infer_initial_burnchain_block_download(
                &self.config.burnchain,
                stacks_tip_height,
                burn_tip_height,
            );
            self.sortdb = Some(sortdb);
            self.stacks_node = Some(stacks_node);

            self.step_with_ibd(ibd)
        }

        pub fn step_with_ibd(&mut self, ibd: bool) -> Result<NetworkResult, net_error> {
            let mut sortdb = self.sortdb.take().unwrap();
            let mut stacks_node = self.stacks_node.take().unwrap();
            let mut mempool = self.mempool.take().unwrap();

            let indexer = BitcoinIndexer::new_unit_test(&self.config.burnchain.working_dir);

            let ret = self.network.run(
                &indexer,
                &mut sortdb,
                &mut stacks_node.chainstate,
                &mut mempool,
                None,
                false,
                ibd,
                100,
                &RPCHandlerArgs::default(),
            );

            self.sortdb = Some(sortdb);
            self.stacks_node = Some(stacks_node);
            self.mempool = Some(mempool);

            ret
        }

        pub fn step_dns(&mut self, dns_client: &mut DNSClient) -> Result<NetworkResult, net_error> {
            let mut sortdb = self.sortdb.take().unwrap();
            let mut stacks_node = self.stacks_node.take().unwrap();
            let mut mempool = self.mempool.take().unwrap();
            let indexer = BitcoinIndexer::new_unit_test(&self.config.burnchain.working_dir);

            let burn_tip_height = SortitionDB::get_canonical_burn_chain_tip(sortdb.conn())
                .unwrap()
                .block_height;
            let stacks_tip_height = stacks_node
                .chainstate
                .get_stacks_chain_tip(&sortdb)
                .unwrap()
                .map(|blkdat| blkdat.height)
                .unwrap_or(0);
            let ibd = TestPeer::infer_initial_burnchain_block_download(
                &self.config.burnchain,
                stacks_tip_height,
                burn_tip_height,
            );
            let indexer = BitcoinIndexer::new_unit_test(&self.config.burnchain.working_dir);

            let ret = self.network.run(
                &indexer,
                &mut sortdb,
                &mut stacks_node.chainstate,
                &mut mempool,
                Some(dns_client),
                false,
                ibd,
                100,
                &RPCHandlerArgs::default(),
            );

            self.sortdb = Some(sortdb);
            self.stacks_node = Some(stacks_node);
            self.mempool = Some(mempool);

            ret
        }

        pub fn for_each_convo_p2p<F, R>(&mut self, mut f: F) -> Vec<Result<R, net_error>>
        where
            F: FnMut(usize, &mut ConversationP2P) -> Result<R, net_error>,
        {
            let mut ret = vec![];
            for (event_id, convo) in self.network.peers.iter_mut() {
                let res = f(*event_id, convo);
                ret.push(res);
            }
            ret
        }

        pub fn next_burnchain_block(
            &mut self,
            blockstack_ops: Vec<BlockstackOperationType>,
        ) -> (u64, BurnchainHeaderHash, ConsensusHash) {
            let x = self.inner_next_burnchain_block(blockstack_ops, true, true);
            (x.0, x.1, x.2)
        }

        pub fn next_burnchain_block_and_missing_pox_anchor(
            &mut self,
            blockstack_ops: Vec<BlockstackOperationType>,
        ) -> (
            u64,
            BurnchainHeaderHash,
            ConsensusHash,
            Option<BlockHeaderHash>,
        ) {
            self.inner_next_burnchain_block(blockstack_ops, true, true)
        }

        pub fn next_burnchain_block_raw(
            &mut self,
            blockstack_ops: Vec<BlockstackOperationType>,
        ) -> (u64, BurnchainHeaderHash, ConsensusHash) {
            let x = self.inner_next_burnchain_block(blockstack_ops, false, false);
            (x.0, x.1, x.2)
        }

        pub fn next_burnchain_block_raw_and_missing_pox_anchor(
            &mut self,
            blockstack_ops: Vec<BlockstackOperationType>,
        ) -> (
            u64,
            BurnchainHeaderHash,
            ConsensusHash,
            Option<BlockHeaderHash>,
        ) {
            self.inner_next_burnchain_block(blockstack_ops, false, false)
        }

        pub fn set_ops_consensus_hash(
            blockstack_ops: &mut Vec<BlockstackOperationType>,
            ch: &ConsensusHash,
        ) {
            for op in blockstack_ops.iter_mut() {
                match op {
                    BlockstackOperationType::LeaderKeyRegister(ref mut data) => {
                        data.consensus_hash = (*ch).clone();
                    }
                    BlockstackOperationType::UserBurnSupport(ref mut data) => {
                        data.consensus_hash = (*ch).clone();
                    }
                    _ => {}
                }
            }
        }

        pub fn set_ops_burn_header_hash(
            blockstack_ops: &mut Vec<BlockstackOperationType>,
            bhh: &BurnchainHeaderHash,
        ) {
            for op in blockstack_ops.iter_mut() {
                op.set_burn_header_hash(bhh.clone());
            }
        }

        fn inner_next_burnchain_block(
            &mut self,
            mut blockstack_ops: Vec<BlockstackOperationType>,
            set_consensus_hash: bool,
            set_burn_hash: bool,
        ) -> (
            u64,
            BurnchainHeaderHash,
            ConsensusHash,
            Option<BlockHeaderHash>,
        ) {
            let sortdb = self.sortdb.take().unwrap();
            let (block_height, block_hash) = {
                let tip = SortitionDB::get_canonical_burn_chain_tip(&sortdb.conn()).unwrap();

                if set_consensus_hash {
                    TestPeer::set_ops_consensus_hash(&mut blockstack_ops, &tip.consensus_hash);
                }

                let mut indexer = BitcoinIndexer::new_unit_test(&self.config.burnchain.working_dir);
                let parent_hdr = indexer
                    .read_burnchain_header(tip.block_height)
                    .unwrap()
                    .unwrap();

                test_debug!("parent hdr ({}): {:?}", &tip.block_height, &parent_hdr);
                assert_eq!(parent_hdr.block_hash, tip.burn_header_hash);

                let now = BURNCHAIN_TEST_BLOCK_TIME;
                let block_header_hash = BurnchainHeaderHash::from_bitcoin_hash(
                    &BitcoinIndexer::mock_bitcoin_header(&parent_hdr.block_hash, now as u32)
                        .bitcoin_hash(),
                );
                test_debug!(
                    "Block header hash at {} is {}",
                    tip.block_height + 1,
                    &block_header_hash
                );

                let block_header = BurnchainBlockHeader {
                    block_height: tip.block_height + 1,
                    block_hash: block_header_hash.clone(),
                    parent_block_hash: parent_hdr.block_hash.clone(),
                    num_txs: blockstack_ops.len() as u64,
                    timestamp: now,
                };

                if set_burn_hash {
                    TestPeer::set_ops_burn_header_hash(&mut blockstack_ops, &block_header_hash);
                }

                let mut burnchain_db =
                    BurnchainDB::open(&self.config.burnchain.get_burnchaindb_path(), true).unwrap();

                test_debug!(
                    "Store header and block ops for {}-{} ({})",
                    &block_header.block_hash,
                    &block_header.parent_block_hash,
                    block_header.block_height
                );
                indexer.raw_store_header(block_header.clone()).unwrap();
                burnchain_db
                    .raw_store_burnchain_block(
                        &self.config.burnchain,
                        &indexer,
                        block_header.clone(),
                        blockstack_ops,
                    )
                    .unwrap();

                Burnchain::process_affirmation_maps(
                    &self.config.burnchain,
                    &mut burnchain_db,
                    &indexer,
                    block_header.block_height,
                )
                .unwrap();

                (block_header.block_height, block_header_hash)
            };

            let missing_pox_anchor_block_hash_opt =
                self.coord.handle_new_burnchain_block().unwrap();

            let pox_id = {
                let ic = sortdb.index_conn();
                let tip_sort_id = SortitionDB::get_canonical_sortition_tip(sortdb.conn()).unwrap();
                let sortdb_reader = SortitionHandleConn::open_reader(&ic, &tip_sort_id).unwrap();
                sortdb_reader.get_pox_id().unwrap()
            };

            test_debug!(
                "\n\n{:?}: after burn block {:?}, tip PoX ID is {:?}\n\n",
                &self.to_neighbor().addr,
                &block_hash,
                &pox_id
            );

            let tip = SortitionDB::get_canonical_burn_chain_tip(&sortdb.conn()).unwrap();
            self.sortdb = Some(sortdb);
            (
                block_height,
                block_hash,
                tip.consensus_hash,
                missing_pox_anchor_block_hash_opt,
            )
        }

        pub fn preprocess_stacks_block(&mut self, block: &StacksBlock) -> Result<bool, String> {
            let sortdb = self.sortdb.take().unwrap();
            let mut node = self.stacks_node.take().unwrap();
            let res = {
                let sn = {
                    let ic = sortdb.index_conn();
                    let tip = SortitionDB::get_canonical_burn_chain_tip(&ic).unwrap();
                    let sn_opt = SortitionDB::get_block_snapshot_for_winning_stacks_block(
                        &ic,
                        &tip.sortition_id,
                        &block.block_hash(),
                    )
                    .unwrap();
                    if sn_opt.is_none() {
                        return Err(format!(
                            "No such block in canonical burn fork: {}",
                            &block.block_hash()
                        ));
                    }
                    sn_opt.unwrap()
                };

                let parent_sn = {
                    let db_handle = sortdb.index_handle(&sn.sortition_id);
                    let parent_sn = db_handle
                        .get_block_snapshot(&sn.parent_burn_header_hash)
                        .unwrap();
                    parent_sn.unwrap()
                };

                let ic = sortdb.index_conn();
                node.chainstate
                    .preprocess_anchored_block(
                        &ic,
                        &sn.consensus_hash,
                        block,
                        &parent_sn.consensus_hash,
                        5,
                    )
                    .map_err(|e| format!("Failed to preprocess anchored block: {:?}", &e))
            };
            if res.is_ok() {
                let pox_id = {
                    let ic = sortdb.index_conn();
                    let tip_sort_id =
                        SortitionDB::get_canonical_sortition_tip(sortdb.conn()).unwrap();
                    let sortdb_reader =
                        SortitionHandleConn::open_reader(&ic, &tip_sort_id).unwrap();
                    sortdb_reader.get_pox_id().unwrap()
                };
                test_debug!(
                    "\n\n{:?}: after stacks block {:?}, tip PoX ID is {:?}\n\n",
                    &self.to_neighbor().addr,
                    &block.block_hash(),
                    &pox_id
                );
                self.coord.handle_new_stacks_block().unwrap();
            }

            self.sortdb = Some(sortdb);
            self.stacks_node = Some(node);
            res
        }

        pub fn preprocess_stacks_microblocks(
            &mut self,
            microblocks: &Vec<StacksMicroblock>,
        ) -> Result<bool, String> {
            assert!(microblocks.len() > 0);
            let sortdb = self.sortdb.take().unwrap();
            let mut node = self.stacks_node.take().unwrap();
            let res = {
                let anchor_block_hash = microblocks[0].header.prev_block.clone();
                let sn = {
                    let ic = sortdb.index_conn();
                    let tip = SortitionDB::get_canonical_burn_chain_tip(&ic).unwrap();
                    let sn_opt = SortitionDB::get_block_snapshot_for_winning_stacks_block(
                        &ic,
                        &tip.sortition_id,
                        &anchor_block_hash,
                    )
                    .unwrap();
                    if sn_opt.is_none() {
                        return Err(format!(
                            "No such block in canonical burn fork: {}",
                            &anchor_block_hash
                        ));
                    }
                    sn_opt.unwrap()
                };

                let mut res = Ok(true);
                for mblock in microblocks.iter() {
                    res = node
                        .chainstate
                        .preprocess_streamed_microblock(
                            &sn.consensus_hash,
                            &anchor_block_hash,
                            mblock,
                        )
                        .map_err(|e| format!("Failed to preprocess microblock: {:?}", &e));

                    if res.is_err() {
                        break;
                    }
                }
                res
            };

            self.sortdb = Some(sortdb);
            self.stacks_node = Some(node);
            res
        }

        pub fn process_stacks_epoch_at_tip(
            &mut self,
            block: &StacksBlock,
            microblocks: &Vec<StacksMicroblock>,
        ) -> () {
            let sortdb = self.sortdb.take().unwrap();
            let mut node = self.stacks_node.take().unwrap();
            {
                let ic = sortdb.index_conn();
                let tip = SortitionDB::get_canonical_burn_chain_tip(&ic).unwrap();
                node.chainstate
                    .preprocess_stacks_epoch(&ic, &tip, block, microblocks)
                    .unwrap();
            }
            self.coord.handle_new_stacks_block().unwrap();

            let pox_id = {
                let ic = sortdb.index_conn();
                let tip_sort_id = SortitionDB::get_canonical_sortition_tip(sortdb.conn()).unwrap();
                let sortdb_reader = SortitionHandleConn::open_reader(&ic, &tip_sort_id).unwrap();
                sortdb_reader.get_pox_id().unwrap()
            };
            test_debug!(
                "\n\n{:?}: after stacks block {:?}, tip PoX ID is {:?}\n\n",
                &self.to_neighbor().addr,
                &block.block_hash(),
                &pox_id
            );

            self.sortdb = Some(sortdb);
            self.stacks_node = Some(node);
        }

        fn inner_process_stacks_epoch_at_tip(
            &mut self,
            sortdb: &SortitionDB,
            node: &mut TestStacksNode,
            block: &StacksBlock,
            microblocks: &Vec<StacksMicroblock>,
        ) -> Result<(), coordinator_error> {
            {
                let ic = sortdb.index_conn();
                let tip = SortitionDB::get_canonical_burn_chain_tip(&ic)?;
                node.chainstate
                    .preprocess_stacks_epoch(&ic, &tip, block, microblocks)?;
            }
            self.coord.handle_new_stacks_block()?;

            let pox_id = {
                let ic = sortdb.index_conn();
                let tip_sort_id = SortitionDB::get_canonical_sortition_tip(sortdb.conn())?;
                let sortdb_reader = SortitionHandleConn::open_reader(&ic, &tip_sort_id)?;
                sortdb_reader.get_pox_id()?;
            };
            test_debug!(
                "\n\n{:?}: after stacks block {:?}, tip PoX ID is {:?}\n\n",
                &self.to_neighbor().addr,
                &block.block_hash(),
                &pox_id
            );
            Ok(())
        }

        pub fn process_stacks_epoch_at_tip_checked(
            &mut self,
            block: &StacksBlock,
            microblocks: &Vec<StacksMicroblock>,
        ) -> Result<(), coordinator_error> {
            let sortdb = self.sortdb.take().unwrap();
            let mut node = self.stacks_node.take().unwrap();
            let res =
                self.inner_process_stacks_epoch_at_tip(&sortdb, &mut node, block, microblocks);
            self.sortdb = Some(sortdb);
            self.stacks_node = Some(node);
            res
        }

        pub fn process_stacks_epoch(
            &mut self,
            block: &StacksBlock,
            consensus_hash: &ConsensusHash,
            microblocks: &Vec<StacksMicroblock>,
        ) -> () {
            let sortdb = self.sortdb.take().unwrap();
            let mut node = self.stacks_node.take().unwrap();
            {
                let ic = sortdb.index_conn();
                Relayer::process_new_anchored_block(
                    &ic,
                    &mut node.chainstate,
                    consensus_hash,
                    block,
                    0,
                )
                .unwrap();

                let block_hash = block.block_hash();
                for mblock in microblocks.iter() {
                    node.chainstate
                        .preprocess_streamed_microblock(consensus_hash, &block_hash, mblock)
                        .unwrap();
                }
            }
            self.coord.handle_new_stacks_block().unwrap();

            let pox_id = {
                let ic = sortdb.index_conn();
                let tip_sort_id = SortitionDB::get_canonical_sortition_tip(sortdb.conn()).unwrap();
                let sortdb_reader = SortitionHandleConn::open_reader(&ic, &tip_sort_id).unwrap();
                sortdb_reader.get_pox_id().unwrap()
            };

            test_debug!(
                "\n\n{:?}: after stacks block {:?}, tip PoX ID is {:?}\n\n",
                &self.to_neighbor().addr,
                &block.block_hash(),
                &pox_id
            );

            self.sortdb = Some(sortdb);
            self.stacks_node = Some(node);
        }

        pub fn add_empty_burnchain_block(&mut self) -> (u64, BurnchainHeaderHash, ConsensusHash) {
            self.next_burnchain_block(vec![])
        }

        pub fn mempool(&mut self) -> &mut MemPoolDB {
            self.mempool.as_mut().unwrap()
        }

        pub fn chainstate(&mut self) -> &mut StacksChainState {
            &mut self.stacks_node.as_mut().unwrap().chainstate
        }

        pub fn sortdb(&mut self) -> &mut SortitionDB {
            self.sortdb.as_mut().unwrap()
        }

        pub fn with_db_state<F, R>(&mut self, f: F) -> Result<R, net_error>
        where
            F: FnOnce(
                &mut SortitionDB,
                &mut StacksChainState,
                &mut Relayer,
                &mut MemPoolDB,
            ) -> Result<R, net_error>,
        {
            let mut sortdb = self.sortdb.take().unwrap();
            let mut stacks_node = self.stacks_node.take().unwrap();
            let mut mempool = self.mempool.take().unwrap();

            let res = f(
                &mut sortdb,
                &mut stacks_node.chainstate,
                &mut self.relayer,
                &mut mempool,
            );

            self.stacks_node = Some(stacks_node);
            self.sortdb = Some(sortdb);
            self.mempool = Some(mempool);
            res
        }

        pub fn with_mining_state<F, R>(&mut self, f: F) -> Result<R, net_error>
        where
            F: FnOnce(
                &mut SortitionDB,
                &mut TestMiner,
                &mut TestMiner,
                &mut TestStacksNode,
            ) -> Result<R, net_error>,
        {
            let mut stacks_node = self.stacks_node.take().unwrap();
            let mut sortdb = self.sortdb.take().unwrap();
            let res = f(
                &mut sortdb,
                &mut self.miner,
                &mut self.config.spending_account,
                &mut stacks_node,
            );
            self.sortdb = Some(sortdb);
            self.stacks_node = Some(stacks_node);
            res
        }

        pub fn with_network_state<F, R>(&mut self, f: F) -> Result<R, net_error>
        where
            F: FnOnce(
                &mut SortitionDB,
                &mut StacksChainState,
                &mut PeerNetwork,
                &mut Relayer,
                &mut MemPoolDB,
            ) -> Result<R, net_error>,
        {
            let mut sortdb = self.sortdb.take().unwrap();
            let mut stacks_node = self.stacks_node.take().unwrap();
            let mut mempool = self.mempool.take().unwrap();

            let res = f(
                &mut sortdb,
                &mut stacks_node.chainstate,
                &mut self.network,
                &mut self.relayer,
                &mut mempool,
            );

            self.stacks_node = Some(stacks_node);
            self.sortdb = Some(sortdb);
            self.mempool = Some(mempool);
            res
        }

        pub fn with_peer_state<F, R>(&mut self, f: F) -> Result<R, net_error>
        where
            F: FnOnce(
                &mut TestPeer,
                &mut SortitionDB,
                &mut StacksChainState,
                &mut MemPoolDB,
            ) -> Result<R, net_error>,
        {
            let mut sortdb = self.sortdb.take().unwrap();
            let mut stacks_node = self.stacks_node.take().unwrap();
            let mut mempool = self.mempool.take().unwrap();

            let res = f(self, &mut sortdb, &mut stacks_node.chainstate, &mut mempool);

            self.stacks_node = Some(stacks_node);
            self.sortdb = Some(sortdb);
            self.mempool = Some(mempool);
            res
        }

        /// Make a tenure with the given transactions. Creates a coinbase tx with the given nonce, and then increments
        ///  the provided reference.
        pub fn tenure_with_txs(
            &mut self,
            txs: &[StacksTransaction],
            coinbase_nonce: &mut usize,
        ) -> StacksBlockId {
            let microblock_privkey = StacksPrivateKey::new();
            let microblock_pubkeyhash =
                Hash160::from_node_public_key(&StacksPublicKey::from_private(&microblock_privkey));
            let tip =
                SortitionDB::get_canonical_burn_chain_tip(&self.sortdb.as_ref().unwrap().conn())
                    .unwrap();
            let (burn_ops, stacks_block, microblocks) = self.make_tenure(
                |ref mut miner,
                 ref mut sortdb,
                 ref mut chainstate,
                 vrf_proof,
                 ref parent_opt,
                 ref parent_microblock_header_opt| {
                    let parent_tip = get_parent_tip(parent_opt, chainstate, sortdb);
                    let coinbase_tx = make_coinbase(miner, *coinbase_nonce);

                    let mut block_txs = vec![coinbase_tx];
                    block_txs.extend_from_slice(txs);

                    let block_builder = StacksBlockBuilder::make_regtest_block_builder(
                        &parent_tip,
                        vrf_proof,
                        tip.total_burn,
                        microblock_pubkeyhash,
                    )
                    .unwrap();
                    let (anchored_block, _size, _cost) =
                        StacksBlockBuilder::make_anchored_block_from_txs(
                            block_builder,
                            chainstate,
                            &sortdb.index_conn(),
                            block_txs,
                        )
                        .unwrap();
                    (anchored_block, vec![])
                },
            );

            let (_, _, consensus_hash) = self.next_burnchain_block(burn_ops);
            self.process_stacks_epoch_at_tip(&stacks_block, &microblocks);

            *coinbase_nonce += 1;

            let tip_id = StacksBlockId::new(&consensus_hash, &stacks_block.block_hash());

            if let Some((start_check_cycle, end_check_cycle)) = self.config.check_pox_invariants {
                pox_2_tests::check_all_stacker_link_invariants(
                    self,
                    &tip_id,
                    start_check_cycle,
                    end_check_cycle,
                );
            }

            tip_id
        }

        // Make a tenure
        pub fn make_tenure<F>(
            &mut self,
            mut tenure_builder: F,
        ) -> (
            Vec<BlockstackOperationType>,
            StacksBlock,
            Vec<StacksMicroblock>,
        )
        where
            F: FnMut(
                &mut TestMiner,
                &mut SortitionDB,
                &mut StacksChainState,
                VRFProof,
                Option<&StacksBlock>,
                Option<&StacksMicroblockHeader>,
            ) -> (StacksBlock, Vec<StacksMicroblock>),
        {
            let mut sortdb = self.sortdb.take().unwrap();
            let tip = SortitionDB::get_canonical_burn_chain_tip(sortdb.conn()).unwrap();

            let mut burn_block = TestBurnchainBlock::new(&tip, 0);
            let mut stacks_node = self.stacks_node.take().unwrap();

            let parent_block_opt = stacks_node.get_last_anchored_block(&self.miner);
            let parent_sortition_opt = match parent_block_opt.as_ref() {
                Some(parent_block) => {
                    let ic = sortdb.index_conn();
                    SortitionDB::get_block_snapshot_for_winning_stacks_block(
                        &ic,
                        &tip.sortition_id,
                        &parent_block.block_hash(),
                    )
                    .unwrap()
                }
                None => None,
            };

            let parent_microblock_header_opt =
                get_last_microblock_header(&stacks_node, &self.miner, parent_block_opt.as_ref());
            let last_key = stacks_node.get_last_key(&self.miner);

            let network_id = self.config.network_id;
            let chainstate_path = self.chainstate_path.clone();
            let burn_block_height = burn_block.block_height;

            let proof = self
                .miner
                .make_proof(
                    &last_key.public_key,
                    &burn_block.parent_snapshot.sortition_hash,
                )
                .expect(&format!(
                    "FATAL: no private key for {}",
                    last_key.public_key.to_hex()
                ));

            let (stacks_block, microblocks) = tenure_builder(
                &mut self.miner,
                &mut sortdb,
                &mut stacks_node.chainstate,
                proof,
                parent_block_opt.as_ref(),
                parent_microblock_header_opt.as_ref(),
            );

            let mut block_commit_op = stacks_node.make_tenure_commitment(
                &mut sortdb,
                &mut burn_block,
                &mut self.miner,
                &stacks_block,
                &microblocks,
                1000,
                &last_key,
                parent_sortition_opt.as_ref(),
            );

            // patch up block-commit -- these blocks all mine off of genesis
            if stacks_block.header.parent_block == BlockHeaderHash([0u8; 32]) {
                block_commit_op.parent_block_ptr = 0;
                block_commit_op.parent_vtxindex = 0;
            }

            let leader_key_op = stacks_node.add_key_register(&mut burn_block, &mut self.miner);

            // patch in reward set info
            match get_next_recipients(
                &tip,
                &mut stacks_node.chainstate,
                &mut sortdb,
                &self.config.burnchain,
                &OnChainRewardSetProvider(),
                true,
            ) {
                Ok(recipients) => {
                    block_commit_op.commit_outs = match recipients {
                        Some(info) => {
                            let mut recipients = info
                                .recipients
                                .into_iter()
                                .map(|x| x.0)
                                .collect::<Vec<PoxAddress>>();
                            if recipients.len() == 1 {
                                recipients.push(PoxAddress::standard_burn_address(false));
                            }
                            recipients
                        }
                        None => {
                            if self
                                .config
                                .burnchain
                                .is_in_prepare_phase(burn_block.block_height)
                            {
                                vec![PoxAddress::standard_burn_address(false)]
                            } else {
                                vec![
                                    PoxAddress::standard_burn_address(false),
                                    PoxAddress::standard_burn_address(false),
                                ]
                            }
                        }
                    };
                    test_debug!(
                        "Block commit at height {} has {} recipients: {:?}",
                        block_commit_op.block_height,
                        block_commit_op.commit_outs.len(),
                        &block_commit_op.commit_outs
                    );
                }
                Err(e) => {
                    panic!("Failure fetching recipient set: {:?}", e);
                }
            };

            self.stacks_node = Some(stacks_node);
            self.sortdb = Some(sortdb);
            (
                vec![
                    BlockstackOperationType::LeaderKeyRegister(leader_key_op),
                    BlockstackOperationType::LeaderBlockCommit(block_commit_op),
                ],
                stacks_block,
                microblocks,
            )
        }

        // have this peer produce an anchored block and microblock tail using its internal miner.
        pub fn make_default_tenure(
            &mut self,
        ) -> (
            Vec<BlockstackOperationType>,
            StacksBlock,
            Vec<StacksMicroblock>,
        ) {
            let mut sortdb = self.sortdb.take().unwrap();
            let mut burn_block = {
                let sn = SortitionDB::get_canonical_burn_chain_tip(sortdb.conn()).unwrap();
                TestBurnchainBlock::new(&sn, 0)
            };

            let mut stacks_node = self.stacks_node.take().unwrap();

            let parent_block_opt = stacks_node.get_last_anchored_block(&self.miner);
            let parent_microblock_header_opt =
                get_last_microblock_header(&stacks_node, &self.miner, parent_block_opt.as_ref());
            let last_key = stacks_node.get_last_key(&self.miner);

            let network_id = self.config.network_id;
            let chainstate_path = self.chainstate_path.clone();
            let burn_block_height = burn_block.block_height;

            let (stacks_block, microblocks, block_commit_op) = stacks_node.mine_stacks_block(
                &mut sortdb,
                &mut self.miner,
                &mut burn_block,
                &last_key,
                parent_block_opt.as_ref(),
                1000,
                |mut builder, ref mut miner, ref sortdb| {
                    let (mut miner_chainstate, _) =
                        StacksChainState::open(false, network_id, &chainstate_path, None).unwrap();
                    let sort_iconn = sortdb.index_conn();

                    let mut miner_epoch_info = builder
                        .pre_epoch_begin(&mut miner_chainstate, &sort_iconn)
                        .unwrap();
                    let mut epoch = builder
                        .epoch_begin(&sort_iconn, &mut miner_epoch_info)
                        .unwrap()
                        .0;

                    let (stacks_block, microblocks) =
                        mine_smart_contract_block_contract_call_microblock(
                            &mut epoch,
                            &mut builder,
                            miner,
                            burn_block_height as usize,
                            parent_microblock_header_opt.as_ref(),
                        );

                    builder.epoch_finish(epoch);
                    (stacks_block, microblocks)
                },
            );

            let leader_key_op = stacks_node.add_key_register(&mut burn_block, &mut self.miner);

            self.stacks_node = Some(stacks_node);
            self.sortdb = Some(sortdb);
            (
                vec![
                    BlockstackOperationType::LeaderKeyRegister(leader_key_op),
                    BlockstackOperationType::LeaderBlockCommit(block_commit_op),
                ],
                stacks_block,
                microblocks,
            )
        }

        pub fn to_neighbor(&self) -> Neighbor {
            self.config.to_neighbor()
        }

        pub fn to_peer_host(&self) -> PeerHost {
            self.config.to_peer_host()
        }

        pub fn get_public_key(&self) -> Secp256k1PublicKey {
            let local_peer = PeerDB::get_local_peer(&self.network.peerdb.conn()).unwrap();
            Secp256k1PublicKey::from_private(&local_peer.private_key)
        }

        pub fn get_peerdb_conn(&self) -> &DBConn {
            self.network.peerdb.conn()
        }

        pub fn get_burnchain_view(&mut self) -> Result<BurnchainView, db_error> {
            let sortdb = self.sortdb.take().unwrap();
            let view_res = {
                let chaintip = SortitionDB::get_canonical_burn_chain_tip(&sortdb.conn()).unwrap();
                SortitionDB::get_burnchain_view(&sortdb.conn(), &self.config.burnchain, &chaintip)
            };
            self.sortdb = Some(sortdb);
            view_res
        }

        pub fn dump_frontier(&self) -> () {
            let conn = self.network.peerdb.conn();
            let peers = PeerDB::get_all_peers(conn).unwrap();
            debug!("--- BEGIN ALL PEERS ({}) ---", peers.len());
            debug!("{:#?}", &peers);
            debug!("--- END ALL PEERS ({}) -----", peers.len());
        }
    }

    pub fn to_addr(sk: &StacksPrivateKey) -> StacksAddress {
        StacksAddress::from_public_keys(
            C32_ADDRESS_VERSION_TESTNET_SINGLESIG,
            &AddressHashMode::SerializeP2PKH,
            1,
            &vec![StacksPublicKey::from_private(sk)],
        )
        .unwrap()
    }
}<|MERGE_RESOLUTION|>--- conflicted
+++ resolved
@@ -2475,10 +2475,6 @@
                 &BurnchainHeaderHash::from_hex(BITCOIN_GENESIS_BLOCK_HASH_REGTEST).unwrap(),
             );
 
-<<<<<<< HEAD
-            burnchain.pox_constants =
-                PoxConstants::new(5, 3, 3, 25, 5, u64::MAX, u64::MAX, u32::MAX);
-=======
             burnchain.pox_constants = PoxConstants::new(
                 5,
                 3,
@@ -2491,7 +2487,6 @@
                 u32::MAX,
                 u32::MAX,
             );
->>>>>>> b80dde40
 
             let mut spending_account = TestMinerFactory::new().next_miner(
                 &burnchain,
