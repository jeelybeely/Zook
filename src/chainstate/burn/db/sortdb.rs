// Copyright (C) 2013-2020 Blockstack PBC, a public benefit corporation
// Copyright (C) 2020 Stacks Open Internet Foundation
//
// This program is free software: you can redistribute it and/or modify
// it under the terms of the GNU General Public License as published by
// the Free Software Foundation, either version 3 of the License, or
// (at your option) any later version.
//
// This program is distributed in the hope that it will be useful,
// but WITHOUT ANY WARRANTY; without even the implied warranty of
// MERCHANTABILITY or FITNESS FOR A PARTICULAR PURPOSE.  See the
// GNU General Public License for more details.
//
// You should have received a copy of the GNU General Public License
// along with this program.  If not, see <http://www.gnu.org/licenses/>.

use std::cmp::Ord;
use std::cmp::Ordering;
use std::collections::{HashMap, HashSet};
use std::convert::{From, TryFrom, TryInto};
use std::io::{ErrorKind, Write};
use std::ops::Deref;
use std::ops::DerefMut;
use std::{cmp, fmt, fs, str::FromStr};

use rand;
use rand::RngCore;
use rusqlite::types::ToSql;
use rusqlite::Row;
use rusqlite::Transaction;
use rusqlite::TransactionBehavior;
use rusqlite::{Connection, OpenFlags, OptionalExtension, NO_PARAMS};
use sha2::{Digest, Sha512Trunc256};
use vm::costs::ExecutionCost;

use address::AddressHashMode;
use burnchains::bitcoin::BitcoinNetworkType;
use burnchains::{Address, PublicKey, Txid};
use burnchains::{
    Burnchain, BurnchainBlockHeader, BurnchainRecipient, BurnchainStateTransition,
    BurnchainStateTransitionOps, BurnchainTransaction, BurnchainView, Error as BurnchainError,
    PoxConstants,
};
use chainstate::burn::operations::{
    leader_block_commit::{MissedBlockCommit, RewardSetInfo, OUTPUTS_PER_COMMIT},
    BlockstackOperationType, LeaderBlockCommitOp, LeaderKeyRegisterOp, PreStxOp, StackStxOp,
    TransferStxOp, UserBurnSupportOp,
};
use chainstate::burn::Opcodes;
use chainstate::burn::{BlockSnapshot, ConsensusHash, OpsHash, SortitionHash};
use chainstate::coordinator::{Error as CoordinatorError, PoxAnchorBlockStatus, RewardCycleInfo};
use chainstate::stacks::db::{StacksChainState, StacksHeaderInfo};
use chainstate::stacks::index::marf::MarfConnection;
use chainstate::stacks::index::marf::MARF;
use chainstate::stacks::index::storage::TrieFileStorage;
use chainstate::stacks::index::{Error as MARFError, MarfTrieId};
use chainstate::stacks::StacksPublicKey;
use chainstate::stacks::*;
use chainstate::ChainstateDB;
use core::FIRST_BURNCHAIN_CONSENSUS_HASH;
use core::FIRST_STACKS_BLOCK_HASH;
use core::{StacksEpoch, StacksEpochId, STACKS_EPOCH_MAX};
use net::neighbors::MAX_NEIGHBOR_BLOCK_DELAY;
use net::{Error as NetError, Error};
use util::db::tx_begin_immediate;
use util::db::tx_busy_handler;
use util::db::Error as db_error;
use util::db::{
    db_mkdirs, query_count, query_row, query_row_columns, query_row_panic, query_rows, sql_pragma,
    u64_to_sql, DBConn, FromColumn, FromRow, IndexDBConn, IndexDBTx,
};
use util::get_epoch_time_secs;
use util::hash::{hex_bytes, to_hex, Hash160, Sha512Trunc256Sum};
use util::log;
use util::secp256k1::MessageSignature;
use util::strings::StacksString;
use util::vrf::VRFPublicKey;

use vm::representations::{ClarityName, ContractName};
use vm::types::Value;

use crate::types::chainstate::StacksAddress;
use crate::types::chainstate::{
    BlockHeaderHash, BurnchainHeaderHash, MARFValue, PoxId, SortitionId, VRFSeed,
};
use crate::types::proof::{ClarityMarfTrieId, TrieHash};

const BLOCK_HEIGHT_MAX: u64 = ((1 as u64) << 63) - 1;

pub const REWARD_WINDOW_START: u64 = 144 * 15;
pub const REWARD_WINDOW_END: u64 = 144 * 90 + REWARD_WINDOW_START;

pub type BlockHeaderCache = HashMap<ConsensusHash, (Option<BlockHeaderHash>, ConsensusHash)>;

// for using BurnchainHeaderHash values as block hashes in a MARF
impl From<BurnchainHeaderHash> for BlockHeaderHash {
    fn from(bhh: BurnchainHeaderHash) -> BlockHeaderHash {
        BlockHeaderHash(bhh.0)
    }
}

// for using BurnchainHeaderHash values as block hashes in a MARF
impl From<BlockHeaderHash> for BurnchainHeaderHash {
    fn from(bhh: BlockHeaderHash) -> BurnchainHeaderHash {
        BurnchainHeaderHash(bhh.0)
    }
}

impl FromRow<SortitionId> for SortitionId {
    fn from_row<'a>(row: &'a Row) -> Result<SortitionId, db_error> {
        SortitionId::from_column(row, "sortition_id")
    }
}

impl FromRow<MissedBlockCommit> for MissedBlockCommit {
    fn from_row<'a>(row: &'a Row) -> Result<MissedBlockCommit, db_error> {
        let intended_sortition = SortitionId::from_column(row, "intended_sortition_id")?;
        let input_json: String = row.get_unwrap("input");
        let input =
            serde_json::from_str(&input_json).map_err(|e| db_error::SerializationError(e))?;
        let txid = Txid::from_column(row, "txid")?;

        Ok(MissedBlockCommit {
            input,
            txid,
            intended_sortition,
        })
    }
}

impl FromRow<BlockSnapshot> for BlockSnapshot {
    fn from_row<'a>(row: &'a Row) -> Result<BlockSnapshot, db_error> {
        let block_height = u64::from_column(row, "block_height")?;
        let burn_header_hash = BurnchainHeaderHash::from_column(row, "burn_header_hash")?;
        let burn_header_timestamp = u64::from_column(row, "burn_header_timestamp")?;
        let parent_burn_header_hash =
            BurnchainHeaderHash::from_column(row, "parent_burn_header_hash")?;
        let consensus_hash = ConsensusHash::from_column(row, "consensus_hash")?;
        let ops_hash = OpsHash::from_column(row, "ops_hash")?;
        let total_burn_str: String = row.get_unwrap("total_burn");
        let sortition: bool = row.get_unwrap("sortition");
        let sortition_hash = SortitionHash::from_column(row, "sortition_hash")?;
        let winning_block_txid = Txid::from_column(row, "winning_block_txid")?;
        let winning_stacks_block_hash =
            BlockHeaderHash::from_column(row, "winning_stacks_block_hash")?;
        let index_root = TrieHash::from_column(row, "index_root")?;
        let num_sortitions = u64::from_column(row, "num_sortitions")?;

        // information we learn about the stacks block this snapshot committedto
        let stacks_block_accepted: bool = row.get_unwrap("stacks_block_accepted");
        let stacks_block_height = u64::from_column(row, "stacks_block_height")?;
        let arrival_index = u64::from_column(row, "arrival_index")?;

        // information about what we have determined about the stacks chain tip.
        // This is memoized to a given canonical chain tip block.
        let canonical_stacks_tip_height = u64::from_column(row, "canonical_stacks_tip_height")?;
        let canonical_stacks_tip_hash =
            BlockHeaderHash::from_column(row, "canonical_stacks_tip_hash")?;
        let canonical_stacks_tip_consensus_hash =
            ConsensusHash::from_column(row, "canonical_stacks_tip_consensus_hash")?;

        // identifiers derived from PoX forking state
        let sortition_id = SortitionId::from_column(row, "sortition_id")?;
        let parent_sortition_id = SortitionId::from_column(row, "parent_sortition_id")?;
        let pox_valid = row.get_unwrap("pox_valid");

        let accumulated_coinbase_ustx_str: String = row.get_unwrap("accumulated_coinbase_ustx");
        let accumulated_coinbase_ustx = accumulated_coinbase_ustx_str
            .parse::<u128>()
            .expect("DB CORRUPTION: failed to parse stored value");

        let total_burn = total_burn_str
            .parse::<u64>()
            .map_err(|_e| db_error::ParseError)?;

        let snapshot = BlockSnapshot {
            block_height: block_height,
            burn_header_timestamp: burn_header_timestamp,
            burn_header_hash: burn_header_hash,
            parent_burn_header_hash: parent_burn_header_hash,
            consensus_hash: consensus_hash,
            ops_hash: ops_hash,
            total_burn: total_burn,
            sortition: sortition,
            sortition_hash: sortition_hash,
            winning_block_txid: winning_block_txid,
            winning_stacks_block_hash: winning_stacks_block_hash,
            index_root: index_root,
            num_sortitions: num_sortitions,

            stacks_block_accepted: stacks_block_accepted,
            stacks_block_height: stacks_block_height,
            arrival_index: arrival_index,

            canonical_stacks_tip_height: canonical_stacks_tip_height,
            canonical_stacks_tip_hash: canonical_stacks_tip_hash,
            canonical_stacks_tip_consensus_hash: canonical_stacks_tip_consensus_hash,

            sortition_id,
            parent_sortition_id,
            pox_valid,
            accumulated_coinbase_ustx,
        };
        Ok(snapshot)
    }
}

impl FromRow<LeaderKeyRegisterOp> for LeaderKeyRegisterOp {
    fn from_row<'a>(row: &'a Row) -> Result<LeaderKeyRegisterOp, db_error> {
        let txid = Txid::from_column(row, "txid")?;
        let vtxindex: u32 = row.get_unwrap("vtxindex");
        let block_height = u64::from_column(row, "block_height")?;
        let burn_header_hash = BurnchainHeaderHash::from_column(row, "burn_header_hash")?;
        let consensus_hash = ConsensusHash::from_column(row, "consensus_hash")?;
        let public_key = VRFPublicKey::from_column(row, "public_key")?;
        let memo_hex: String = row.get_unwrap("memo");
        let address = StacksAddress::from_column(row, "address")?;

        let memo_bytes = hex_bytes(&memo_hex).map_err(|_e| db_error::ParseError)?;

        let memo = memo_bytes.to_vec();

        let leader_key_row = LeaderKeyRegisterOp {
            txid: txid,
            vtxindex: vtxindex,
            block_height: block_height,
            burn_header_hash: burn_header_hash,

            consensus_hash: consensus_hash,
            public_key: public_key,
            memo: memo,
            address: address,
        };

        Ok(leader_key_row)
    }
}

impl FromRow<LeaderBlockCommitOp> for LeaderBlockCommitOp {
    fn from_row<'a>(row: &'a Row) -> Result<LeaderBlockCommitOp, db_error> {
        let txid = Txid::from_column(row, "txid")?;
        let vtxindex: u32 = row.get_unwrap("vtxindex");
        let block_height = u64::from_column(row, "block_height")?;
        let burn_header_hash = BurnchainHeaderHash::from_column(row, "burn_header_hash")?;
        let block_header_hash = BlockHeaderHash::from_column(row, "block_header_hash")?;
        let new_seed = VRFSeed::from_column(row, "new_seed")?;
        let parent_block_ptr: u32 = row.get_unwrap("parent_block_ptr");
        let parent_vtxindex: u16 = row.get_unwrap("parent_vtxindex");
        let key_block_ptr: u32 = row.get_unwrap("key_block_ptr");
        let key_vtxindex: u16 = row.get_unwrap("key_vtxindex");
        let memo_hex: String = row.get_unwrap("memo");
        let burn_fee_str: String = row.get_unwrap("burn_fee");
        let input_json: String = row.get_unwrap("input");
        let apparent_sender_json: String = row.get_unwrap("apparent_sender");
        let sunset_burn_str: String = row.get_unwrap("sunset_burn");

        let commit_outs = serde_json::from_value(row.get_unwrap("commit_outs"))
            .expect("Unparseable value stored to database");

        let memo_bytes = hex_bytes(&memo_hex).map_err(|_e| db_error::ParseError)?;

        let memo = memo_bytes.to_vec();

        let input =
            serde_json::from_str(&input_json).map_err(|e| db_error::SerializationError(e))?;

        let apparent_sender = serde_json::from_str(&apparent_sender_json)
            .map_err(|e| db_error::SerializationError(e))?;

        let burn_fee = burn_fee_str
            .parse::<u64>()
            .expect("DB Corruption: Sunset burn is not parseable as u64");

        let sunset_burn = sunset_burn_str
            .parse::<u64>()
            .expect("DB Corruption: Sunset burn is not parseable as u64");

        let burn_parent_modulus: u8 = row.get_unwrap("burn_parent_modulus");

        let block_commit = LeaderBlockCommitOp {
            block_header_hash,
            new_seed,
            parent_block_ptr,
            parent_vtxindex,
            key_block_ptr,
            key_vtxindex,
            memo,
            burn_parent_modulus,

            burn_fee,
            input,
            apparent_sender,
            commit_outs,
            sunset_burn,
            txid,
            vtxindex,
            block_height,
            burn_header_hash,
        };
        Ok(block_commit)
    }
}

impl FromRow<UserBurnSupportOp> for UserBurnSupportOp {
    fn from_row<'a>(row: &'a Row) -> Result<UserBurnSupportOp, db_error> {
        let txid = Txid::from_column(row, "txid")?;
        let vtxindex: u32 = row.get_unwrap("vtxindex");
        let block_height = u64::from_column(row, "block_height")?;
        let burn_header_hash = BurnchainHeaderHash::from_column(row, "burn_header_hash")?;

        let address = StacksAddress::from_column(row, "address")?;
        let consensus_hash = ConsensusHash::from_column(row, "consensus_hash")?;
        let public_key = VRFPublicKey::from_column(row, "public_key")?;
        let key_block_ptr: u32 = row.get_unwrap("key_block_ptr");
        let key_vtxindex: u16 = row.get_unwrap("key_vtxindex");
        let block_header_hash_160 = Hash160::from_column(row, "block_header_hash_160")?;

        let burn_fee_str: String = row.get_unwrap("burn_fee");

        let burn_fee = burn_fee_str
            .parse::<u64>()
            .map_err(|_e| db_error::ParseError)?;

        let user_burn = UserBurnSupportOp {
            address: address,
            consensus_hash: consensus_hash,
            public_key: public_key,
            key_block_ptr: key_block_ptr,
            key_vtxindex: key_vtxindex,
            block_header_hash_160: block_header_hash_160,
            burn_fee: burn_fee,

            txid: txid,
            vtxindex: vtxindex,
            block_height: block_height,
            burn_header_hash: burn_header_hash,
        };
        Ok(user_burn)
    }
}

impl FromRow<StackStxOp> for StackStxOp {
    fn from_row<'a>(row: &'a Row) -> Result<StackStxOp, db_error> {
        let txid = Txid::from_column(row, "txid")?;
        let vtxindex: u32 = row.get_unwrap("vtxindex");
        let block_height = u64::from_column(row, "block_height")?;
        let burn_header_hash = BurnchainHeaderHash::from_column(row, "burn_header_hash")?;

        let sender = StacksAddress::from_column(row, "sender_addr")?;
        let reward_addr = StacksAddress::from_column(row, "reward_addr")?;
        let stacked_ustx_str: String = row.get_unwrap("stacked_ustx");
        let stacked_ustx = u128::from_str_radix(&stacked_ustx_str, 10)
            .expect("CORRUPTION: bad u128 written to sortdb");
        let num_cycles = row.get_unwrap("num_cycles");

        Ok(StackStxOp {
            txid,
            vtxindex,
            block_height,
            burn_header_hash,
            sender,
            reward_addr,
            stacked_ustx,
            num_cycles,
        })
    }
}

impl FromRow<TransferStxOp> for TransferStxOp {
    fn from_row<'a>(row: &'a Row) -> Result<TransferStxOp, db_error> {
        let txid = Txid::from_column(row, "txid")?;
        let vtxindex: u32 = row.get_unwrap("vtxindex");
        let block_height = u64::from_column(row, "block_height")?;
        let burn_header_hash = BurnchainHeaderHash::from_column(row, "burn_header_hash")?;

        let sender = StacksAddress::from_column(row, "sender_addr")?;
        let recipient = StacksAddress::from_column(row, "recipient_addr")?;
        let transfered_ustx_str: String = row.get_unwrap("transfered_ustx");
        let transfered_ustx = u128::from_str_radix(&transfered_ustx_str, 10)
            .expect("CORRUPTION: bad u128 written to sortdb");
        let memo_hex: String = row.get_unwrap("memo");
        let memo = hex_bytes(&memo_hex).map_err(|_| db_error::Corruption)?;

        Ok(TransferStxOp {
            txid,
            vtxindex,
            block_height,
            burn_header_hash,
            sender,
            recipient,
            transfered_ustx,
            memo,
        })
    }
}

struct AcceptedStacksBlockHeader {
    pub tip_consensus_hash: ConsensusHash, // PoX tip
    pub consensus_hash: ConsensusHash,     // stacks block consensus hash
    pub block_hash: BlockHeaderHash,       // stacks block hash
    pub height: u64,                       // stacks block height
}

pub struct InitialMiningBonus {
    pub total_reward: u128,
    pub per_block: u128,
}

impl FromRow<AcceptedStacksBlockHeader> for AcceptedStacksBlockHeader {
    fn from_row<'a>(row: &'a Row) -> Result<AcceptedStacksBlockHeader, db_error> {
        let tip_consensus_hash = ConsensusHash::from_column(row, "tip_consensus_hash")?;
        let consensus_hash = ConsensusHash::from_column(row, "consensus_hash")?;
        let block_hash = BlockHeaderHash::from_column(row, "stacks_block_hash")?;
        let height = u64::from_column(row, "block_height")?;

        Ok(AcceptedStacksBlockHeader {
            tip_consensus_hash,
            consensus_hash,
            block_hash,
            height,
        })
    }
}

impl FromRow<StacksEpoch> for StacksEpoch {
    fn from_row<'a>(row: &'a Row) -> Result<StacksEpoch, db_error> {
        let epoch_id_u32: u32 = row.get_unwrap("epoch_id");
        let epoch_id = StacksEpochId::try_from(epoch_id_u32).map_err(|_| db_error::ParseError)?;

        let start_height = u64::from_column(row, "start_block_height")?;
        let end_height = u64::from_column(row, "end_block_height")?;
<<<<<<< HEAD
=======

        let network_epoch: u8 = row.get_unwrap("network_epoch");

        let block_limit = row.get_unwrap("block_limit");
>>>>>>> ac6575c4
        Ok(StacksEpoch {
            epoch_id,
            start_height,
            end_height,
<<<<<<< HEAD
=======
            block_limit,
            network_epoch,
>>>>>>> ac6575c4
        })
    }
}

pub const SORTITION_DB_VERSION: &'static str = "2";

const SORTITION_DB_INITIAL_SCHEMA: &'static [&'static str] = &[
    r#"
    PRAGMA foreign_keys = ON;
    "#,
    r#"
    -- sortition snapshots -- snapshot of all transactions processed in a burn block
    -- organizes the set of forks in the burn chain as well.
    CREATE TABLE snapshots(
        block_height INTEGER NOT NULL,
        burn_header_hash TEXT NOT NULL,
        sortition_id TEXT UNIQUE NOT NULL,
        parent_sortition_id TEXT NOT NULL,
        burn_header_timestamp INT NOT NULL,
        parent_burn_header_hash TEXT NOT NULL,
        consensus_hash TEXT UNIQUE NOT NULL,
        ops_hash TEXT NOT NULL,
        total_burn TEXT NOT NULL,
        sortition INTEGER NOT NULL,
        sortition_hash TEXT NOT NULL,
        winning_block_txid TEXT NOT NULL,
        winning_stacks_block_hash TEXT NOT NULL,
        index_root TEXT UNIQUE NOT NULL,

        num_sortitions INTEGER NOT NULL,

        stacks_block_accepted INTEGER NOT NULL,        -- set to 1 if we fetched and processed this Stacks block
        stacks_block_height INTEGER NOT NULL,           -- set to the height of the stacks block, once it's processed
        arrival_index INTEGER NOT NULL,                 -- (global) order in which this Stacks block was processed

        canonical_stacks_tip_height INTEGER NOT NULL,   -- height of highest known Stacks fork in this burn chain fork
        canonical_stacks_tip_hash TEXT NOT NULL,        -- hash of highest known Stacks fork's tip block in this burn chain fork
        canonical_stacks_tip_consensus_hash TEXT NOT NULL,   -- burn hash of highest known Stacks fork's tip block in this burn chain fork

        pox_valid INTEGER NOT NULL,

        accumulated_coinbase_ustx TEXT NOT NULL,

        PRIMARY KEY(sortition_id)
    );"#,
    "CREATE INDEX snapshots_block_hashes ON snapshots(block_height,index_root,winning_stacks_block_hash);",
    "CREATE INDEX snapshots_block_stacks_hashes ON snapshots(num_sortitions,index_root,winning_stacks_block_hash);",
    "CREATE INDEX snapshots_block_heights ON snapshots(burn_header_hash,block_height);",
    "CREATE INDEX snapshots_block_winning_hash ON snapshots(winning_stacks_block_hash);",
    "CREATE INDEX block_arrivals ON snapshots(arrival_index,burn_header_hash);",
    "CREATE INDEX arrival_indexes ON snapshots(arrival_index);",
    r#"
    CREATE TABLE snapshot_transition_ops(
      sortition_id TEXT PRIMARY KEY,
      accepted_ops TEXT NOT NULL,
      consumed_keys TEXT NOT NULL
    );"#,
    r#"
    -- all leader keys registered in the blockchain.
    -- contains pointers to the burn block and fork in which they occur
    CREATE TABLE leader_keys(
        txid TEXT NOT NULL,
        vtxindex INTEGER NOT NULL,
        block_height INTEGER NOT NULL,
        burn_header_hash TEXT NOT NULL,
        sortition_id TEXT NOT NULL,
        
        consensus_hash TEXT NOT NULL,
        public_key TEXT NOT NULL,
        memo TEXT,
        address TEXT NOT NULL,

        PRIMARY KEY(txid,sortition_id),
        FOREIGN KEY(sortition_id) REFERENCES snapshots(sortition_id)
    );"#,
    r#"
    CREATE TABLE block_commits(
        txid TEXT NOT NULL,
        vtxindex INTEGER NOT NULL,
        block_height INTEGER NOT NULL,
        burn_header_hash TEXT NOT NULL,
        sortition_id TEXT NOT NULL,

        block_header_hash TEXT NOT NULL,
        new_seed TEXT NOT NULL,
        parent_block_ptr INTEGER NOT NULL,
        parent_vtxindex INTEGER NOT NULL,
        key_block_ptr INTEGER NOT NULL,
        key_vtxindex INTEGER NOT NULL,
        memo TEXT,
        commit_outs TEXT,
        burn_fee TEXT NOT NULL,     -- use text to encode really big numbers
        sunset_burn TEXT NOT NULL,     -- use text to encode really big numbers
        input TEXT NOT NULL,
        apparent_sender TEXT NOT NULL,
        burn_parent_modulus INTEGER NOT NULL,

        PRIMARY KEY(txid,sortition_id),
        FOREIGN KEY(sortition_id) REFERENCES snapshots(sortition_id)
    );"#,
    r#"
    CREATE TABLE user_burn_support(
        txid TEXT NOT NULL,
        vtxindex INTEGER NOT NULL,
        block_height INTEGER NOT NULL,
        burn_header_hash TEXT NOT NULL,
        sortition_id TEXT NOT NULL,

        address TEXT NOT NULL,
        consensus_hash TEXT NOT NULL,
        public_key TEXT NOT NULL,
        key_block_ptr INTEGER NOT NULL,
        key_vtxindex INTEGER NOT NULL,
        block_header_hash_160 TEXT NOT NULL,

        burn_fee TEXT NOT NULL,

        PRIMARY KEY(txid,sortition_id),
        FOREIGN KEY(sortition_id) REFERENCES snapshots(sortition_id)
    );"#,
    r#"
    CREATE TABLE stack_stx (
        txid TEXT NOT NULL,
        vtxindex INTEGER NOT NULL,
        block_height INTEGER NOT NULL,
        burn_header_hash TEXT NOT NULL,

        sender_addr TEXT NOT NULL,
        reward_addr TEXT NOT NULL,
        stacked_ustx TEXT NOT NULL,
        num_cycles INTEGER NOT NULL,

        PRIMARY KEY(txid)
    );"#,
    r#"
    CREATE TABLE transfer_stx (
        txid TEXT NOT NULL,
        vtxindex INTEGER NOT NULL,
        block_height INTEGER NOT NULL,
        burn_header_hash TEXT NOT NULL,

        sender_addr TEXT NOT NULL,
        recipient_addr TEXT NOT NULL,
        transfered_ustx TEXT NOT NULL,
        memo TEXT NOT NULL,

        PRIMARY KEY(txid)
    );"#,
    r#"
    CREATE TABLE missed_commits (
        txid TEXT NOT NULL,
        input TEXT NOT NULL,
        intended_sortition_id TEXT NOT NULL,

        PRIMARY KEY(txid, intended_sortition_id)
    );"#,
    r#"
    CREATE TABLE canonical_accepted_stacks_blocks(
        tip_consensus_hash TEXT NOT NULL,
        consensus_hash TEXT NOT NULL,
        stacks_block_hash TEXT NOT NULL,
        block_height INTEGER NOT NULL,
        PRIMARY KEY(consensus_hash, stacks_block_hash)
    );"#,
    "CREATE INDEX canonical_stacks_blocks ON canonical_accepted_stacks_blocks(tip_consensus_hash,stacks_block_hash);",
<<<<<<< HEAD
    "CREATE TABLE db_config(version TEXT NOT NULL);",
    r#"
    CREATE TABLE epochs (
        start_block_height INTEGER NOT NULL,
        end_block_height INTEGER NOT NULL,
        epoch_id INTEGER NOT NULL,
        PRIMARY KEY(start_block_height,epoch_id)
    );"#
=======
    "CREATE TABLE db_config(version TEXT PRIMARY KEY);",
>>>>>>> ac6575c4
];

const SORTITION_DB_SCHEMA_2: &'static [&'static str] = &[r#"
     CREATE TABLE epochs (
         start_block_height INTEGER NOT NULL,
         end_block_height INTEGER NOT NULL,
         epoch_id INTEGER NOT NULL,
         block_limit TEXT NOT NULL,
         network_epoch INTEGER NOT NULL,
         PRIMARY KEY(start_block_height,epoch_id)
     );"#];

pub struct SortitionDB {
    pub readwrite: bool,
    pub marf: MARF<SortitionId>,
    pub first_block_height: u64,
    pub first_burn_header_hash: BurnchainHeaderHash,
    pub pox_constants: PoxConstants,
}

#[derive(Clone)]
pub struct SortitionDBTxContext {
    pub first_block_height: u64,
    pub pox_constants: PoxConstants,
}

#[derive(Clone)]
pub struct SortitionHandleContext {
    pub first_block_height: u64,
    pub pox_constants: PoxConstants,
    pub chain_tip: SortitionId,
}

pub type SortitionDBConn<'a> = IndexDBConn<'a, SortitionDBTxContext, SortitionId>;
pub type SortitionDBTx<'a> = IndexDBTx<'a, SortitionDBTxContext, SortitionId>;

///
/// These structs are used to keep an open "handle" to the
///   sortition db -- this is just the db/marf connection
///   and a chain tip. This mostly just makes the job of callers
///   much simpler, because they don't have to worry about passing
///   around the open chain tip everywhere.
///
pub type SortitionHandleConn<'a> = IndexDBConn<'a, SortitionHandleContext, SortitionId>;
pub type SortitionHandleTx<'a> = IndexDBTx<'a, SortitionHandleContext, SortitionId>;

///
/// This trait is used for functions that
///  can accept either a SortitionHandleConn or a SortitionDBConn
///
pub trait SortitionContext: Clone {
    fn first_block_height(&self) -> u64;
}

impl SortitionContext for SortitionHandleContext {
    fn first_block_height(&self) -> u64 {
        self.first_block_height
    }
}

impl SortitionContext for SortitionDBTxContext {
    fn first_block_height(&self) -> u64 {
        self.first_block_height
    }
}

fn get_block_commit_by_txid(
    conn: &Connection,
    txid: &Txid,
) -> Result<Option<LeaderBlockCommitOp>, db_error> {
    let qry = "SELECT * FROM block_commits WHERE txid = ?1 LIMIT 1";
    query_row(conn, qry, &[&txid])
}

fn get_ancestor_sort_id<C: SortitionContext>(
    ic: &IndexDBConn<'_, C, SortitionId>,
    block_height: u64,
    tip_block_hash: &SortitionId,
) -> Result<Option<SortitionId>, db_error> {
    let adjusted_height = match get_adjusted_block_height(&ic.context, block_height) {
        Some(x) => x,
        None => return Ok(None),
    };

    ic.get_ancestor_block_hash(adjusted_height, &tip_block_hash)
}

fn get_ancestor_sort_id_tx<C: SortitionContext>(
    ic: &mut IndexDBTx<'_, C, SortitionId>,
    block_height: u64,
    tip_block_hash: &SortitionId,
) -> Result<Option<SortitionId>, db_error> {
    let adjusted_height = match get_adjusted_block_height(&ic.context, block_height) {
        Some(x) => x,
        None => return Ok(None),
    };

    ic.get_ancestor_block_hash(adjusted_height, &tip_block_hash)
}

fn get_adjusted_block_height<C: SortitionContext>(context: &C, block_height: u64) -> Option<u64> {
    let first_block_height = context.first_block_height();
    if block_height < first_block_height {
        return None;
    }

    Some(block_height - first_block_height)
}

struct db_keys;
impl db_keys {
    /// store an entry that maps from a PoX anchor's <stacks-block-header-hash> to <sortition-id of last block in prepare phase that chose it>
    pub fn pox_anchor_to_prepare_end(block_hash: &BlockHeaderHash) -> String {
        format!("sortition_db::pox_anchor_to_prepare_end::{}", block_hash)
    }

    pub fn pox_last_anchor() -> &'static str {
        "sortition_db::last_anchor_block"
    }

    pub fn pox_reward_set_size() -> &'static str {
        "sortition_db::reward_set::size"
    }

    pub fn pox_reward_set_entry(ix: u16) -> String {
        format!("sortition_db::reward_set::entry::{}", ix)
    }

    /// store an entry for retrieving the PoX identifier (i.e., the PoX bitvector) for this PoX fork
    pub fn pox_identifier() -> &'static str {
        "sortition_db::pox_identifier"
    }

    pub fn initial_mining_bonus_remaining() -> &'static str {
        "sortition_db::initial_mining::remaining"
    }

    pub fn initial_mining_bonus_per_block() -> &'static str {
        "sortition_db::initial_mining::per_block"
    }

    pub fn sortition_id_for_bhh(bhh: &BurnchainHeaderHash) -> String {
        format!("sortition_db::sortition_id_for_bhh::{}", bhh)
    }
    pub fn vrf_key_status(key: &VRFPublicKey) -> String {
        format!("sortition_db::vrf::{}", key.to_hex())
    }
    pub fn stacks_block_present(block_hash: &BlockHeaderHash) -> String {
        format!("sortition_db::sortition_block_hash::{}", block_hash)
    }
    pub fn last_sortition() -> &'static str {
        "sortition_db::last_sortition"
    }

    /// MARF index key for a processed stacks block.  Maps to its height.
    pub fn stacks_block_index(stacks_block_hash: &BlockHeaderHash) -> String {
        format!("sortition_db::stacks::block::{}", stacks_block_hash)
    }

    /// MARF index value for a processed stacks block
    fn stacks_block_index_value(height: u64) -> String {
        format!("{}", height)
    }

    /// MARF index key for the highest arrival index processed in a fork
    pub fn stacks_block_max_arrival_index() -> String {
        "sortition_db::stacks::block::max_arrival_index".to_string()
    }

    /// MARF index value for the highest arrival index processed in a fork
    fn stacks_block_max_arrival_index_value(index: u64) -> String {
        format!("{}", index)
    }

    pub fn reward_set_size_to_string(size: usize) -> String {
        to_hex(
            &u16::try_from(size)
                .expect("BUG: maximum reward set size should be u16")
                .to_le_bytes(),
        )
    }

    pub fn reward_set_size_from_string(size: &str) -> u16 {
        let bytes = hex_bytes(size).expect("CORRUPTION: bad format written for reward set size");
        let mut byte_buff = [0; 2];
        byte_buff.copy_from_slice(&bytes[0..2]);
        u16::from_le_bytes(byte_buff)
    }
}

impl<'a> SortitionHandleTx<'a> {
    /// begin a MARF transaction with this connection
    ///  this is used by _writing_ contexts
    pub fn begin(
        conn: &'a mut SortitionDB,
        parent_chain_tip: &SortitionId,
    ) -> Result<SortitionHandleTx<'a>, db_error> {
        if !conn.readwrite {
            return Err(db_error::ReadOnly);
        }

        let handle = SortitionHandleTx::new(
            &mut conn.marf,
            SortitionHandleContext {
                chain_tip: parent_chain_tip.clone(),
                first_block_height: conn.first_block_height,
                pox_constants: conn.pox_constants.clone(),
            },
        );

        Ok(handle)
    }

    /// Uses the handle's current fork identifier to get a block snapshot by
    ///   burnchain block header
    /// If the burn header hash is _not_ in the current fork, then this will return Ok(None)
    pub fn get_block_snapshot(
        &mut self,
        burn_header_hash: &BurnchainHeaderHash,
        chain_tip: &SortitionId,
    ) -> Result<Option<BlockSnapshot>, db_error> {
        let sortition_identifier_key = db_keys::sortition_id_for_bhh(burn_header_hash);
        let sortition_id = match self.get_indexed(&chain_tip, &sortition_identifier_key)? {
            None => return Ok(None),
            Some(x) => SortitionId::from_hex(&x).expect("FATAL: bad Sortition ID stored in DB"),
        };

        SortitionDB::get_block_snapshot(self.tx(), &sortition_id)
    }

    /// Get a leader key at a specific location in the burn chain's fork history, given the
    /// matching block commit's fork index root (block_height and vtxindex are the leader's
    /// calculated location in this fork).
    /// Returns None if there is no leader key at this location.
    pub fn get_leader_key_at(
        &mut self,
        key_block_height: u64,
        key_vtxindex: u32,
        tip: &SortitionId,
    ) -> Result<Option<LeaderKeyRegisterOp>, db_error> {
        assert!(key_block_height < BLOCK_HEIGHT_MAX);
        let ancestor_snapshot =
            match SortitionDB::get_ancestor_snapshot_tx(self, key_block_height, tip)? {
                Some(sn) => sn,
                None => {
                    return Ok(None);
                }
            };

        let qry = "SELECT * FROM leader_keys WHERE sortition_id = ?1 AND block_height = ?2 AND vtxindex = ?3 LIMIT 2";
        let args: &[&dyn ToSql] = &[
            &ancestor_snapshot.sortition_id,
            &u64_to_sql(key_block_height)?,
            &key_vtxindex,
        ];
        query_row_panic(self.tx(), qry, args, || {
            format!(
                "Multiple keys at {},{} in {}",
                key_block_height, key_vtxindex, tip
            )
        })
    }

    /// Find the VRF public keys consumed by each block candidate in the given list.
    /// The burn DB should have a key for each candidate; otherwise the candidate would not have
    /// been accepted.
    pub fn get_consumed_leader_keys(
        &mut self,
        parent_tip: &BlockSnapshot,
        block_candidates: &Vec<LeaderBlockCommitOp>,
    ) -> Result<Vec<LeaderKeyRegisterOp>, db_error> {
        // get the set of VRF keys consumed by these commits
        let mut leader_keys = vec![];
        for i in 0..block_candidates.len() {
            let leader_key_block_height = block_candidates[i].key_block_ptr as u64;
            let leader_key_vtxindex = block_candidates[i].key_vtxindex as u32;
            let leader_key = self
                .get_leader_key_at(
                    leader_key_block_height,
                    leader_key_vtxindex,
                    &parent_tip.sortition_id,
                )?
                .expect(&format!(
                    "FATAL: no leader key for accepted block commit {} (at {},{})",
                    &block_candidates[i].txid, leader_key_block_height, leader_key_vtxindex
                ));

            leader_keys.push(leader_key);
        }

        Ok(leader_keys)
    }

    /// Get a block commit by its content-addressed location in a specific sortition.
    pub fn get_block_commit(
        &self,
        txid: &Txid,
        sortition_id: &SortitionId,
    ) -> Result<Option<LeaderBlockCommitOp>, db_error> {
        SortitionDB::get_block_commit(self.tx(), txid, sortition_id)
    }

    pub fn get_consensus_at(
        &mut self,
        block_height: u64,
    ) -> Result<Option<ConsensusHash>, db_error> {
        assert!(block_height < BLOCK_HEIGHT_MAX);
        let chain_tip = self.context.chain_tip.clone();

        match SortitionDB::get_ancestor_snapshot_tx(self, block_height, &chain_tip)? {
            Some(sn) => Ok(Some(sn.consensus_hash)),
            None => Ok(None),
        }
    }

    /// Do we expect a stacks block in this particular fork?
    /// i.e. is this block hash part of the fork history identified by tip_block_hash?
    pub fn expects_stacks_block_in_fork(
        &mut self,
        block_hash: &BlockHeaderHash,
    ) -> Result<bool, db_error> {
        let chain_tip = self.context.chain_tip.clone();
        self.get_indexed(&chain_tip, &db_keys::stacks_block_present(block_hash))
            .map(|result| result.is_some())
    }

    /// Get the latest block snapshot on this fork where a sortition occured.
    /// Search snapshots up to (but excluding) the given block height.
    /// Will always return a snapshot -- even if it's the initial sentinel snapshot.
    pub fn get_last_snapshot_with_sortition(
        &mut self,
        burn_block_height: u64,
    ) -> Result<BlockSnapshot, db_error> {
        assert!(burn_block_height < BLOCK_HEIGHT_MAX);
        test_debug!(
            "Get snapshot at from sortition tip {}, expect height {}",
            &self.context.chain_tip,
            burn_block_height
        );
        let chain_tip = self.context.chain_tip.clone();

        let get_from = match get_ancestor_sort_id_tx(self, burn_block_height, &chain_tip)? {
            Some(sortition_id) => sortition_id,
            None => {
                error!(
                    "No blockheight {} ancestor at sortition identifier {}",
                    burn_block_height, &self.context.chain_tip
                );
                return Err(db_error::NotFoundError);
            }
        };

        let ancestor_hash = match self.get_indexed(&get_from, &db_keys::last_sortition())? {
            Some(hex_str) => BurnchainHeaderHash::from_hex(&hex_str).expect(&format!(
                "FATAL: corrupt database: failed to parse {} into a hex string",
                &hex_str
            )),
            None => {
                // no prior sortitions, so get the first
                return SortitionDB::get_first_block_snapshot(self.tx());
            }
        };

        self.get_block_snapshot(&ancestor_hash, &chain_tip)
            .map(|snapshot_opt| {
                snapshot_opt.expect(&format!(
                    "FATAL: corrupt index: no snapshot {}",
                    ancestor_hash
                ))
            })
    }

    /// Determine whether or not a leader key has been consumed by a subsequent block commitment in
    /// this fork's history.
    /// Will return false if the leader key does not exist.
    pub fn is_leader_key_consumed(
        &mut self,
        leader_key: &LeaderKeyRegisterOp,
    ) -> Result<bool, db_error> {
        assert!(leader_key.block_height < BLOCK_HEIGHT_MAX);
        let chain_tip = self.context.chain_tip.clone();

        let key_status =
            match self.get_indexed(&chain_tip, &db_keys::vrf_key_status(&leader_key.public_key))? {
                Some(status_str) => {
                    if status_str == "1" {
                        // key is still available
                        false
                    } else if status_str == "0" {
                        // key is consumed
                        true
                    } else {
                        panic!("Invalid key status string {}", status_str);
                    }
                }
                None => {
                    // never before seen
                    false
                }
            };

        Ok(key_status)
    }

    /// Get a parent block commit at a specific location in the burn chain on a particular fork.
    /// Returns None if there is no block commit at this location.
    pub fn get_block_commit_parent(
        &mut self,
        block_height: u64,
        vtxindex: u32,
        tip: &SortitionId,
    ) -> Result<Option<LeaderBlockCommitOp>, db_error> {
        assert!(block_height < BLOCK_HEIGHT_MAX);
        let ancestor_id = match get_ancestor_sort_id_tx(self, block_height, tip)? {
            Some(id) => id,
            None => {
                return Ok(None);
            }
        };

        SortitionDB::get_block_commit_of_sortition(self.tx(), &ancestor_id, block_height, vtxindex)
    }

    pub fn has_VRF_public_key(&mut self, key: &VRFPublicKey) -> Result<bool, db_error> {
        let chain_tip = self.context.chain_tip.clone();
        let key_status = self
            .get_indexed(&chain_tip, &db_keys::vrf_key_status(key))?
            .is_some();
        Ok(key_status)
    }

    fn check_fresh_consensus_hash<F>(
        &mut self,
        consensus_hash_lifetime: u64,
        check: F,
    ) -> Result<bool, db_error>
    where
        F: Fn(&ConsensusHash) -> bool,
    {
        let chain_tip = self.context.chain_tip.clone();
        let first_snapshot = SortitionDB::get_first_block_snapshot(self.tx())?;
        let mut last_snapshot =
            SortitionDB::get_block_snapshot(self.tx(), &self.context.chain_tip)?
                .ok_or_else(|| db_error::NotFoundError)?;
        let current_block_height = last_snapshot.block_height;

        let mut oldest_height = if current_block_height < consensus_hash_lifetime {
            0
        } else {
            current_block_height - consensus_hash_lifetime
        };

        if oldest_height < first_snapshot.block_height {
            oldest_height = first_snapshot.block_height;
        }

        if check(&last_snapshot.consensus_hash) {
            return Ok(true);
        }

        for _i in oldest_height..current_block_height {
            let ancestor_snapshot = self
                .get_block_snapshot(&last_snapshot.parent_burn_header_hash, &chain_tip)?
                .expect(&format!(
                    "Discontiguous index: missing block {}",
                    last_snapshot.parent_burn_header_hash
                ));
            if check(&ancestor_snapshot.consensus_hash) {
                return Ok(true);
            }
            last_snapshot = ancestor_snapshot;
        }

        return Ok(false);
    }

    /// Find out whether or not a given consensus hash is "recent" enough to be used in this fork.
    pub fn is_fresh_consensus_hash(
        &mut self,
        consensus_hash_lifetime: u64,
        consensus_hash: &ConsensusHash,
    ) -> Result<bool, db_error> {
        self.check_fresh_consensus_hash(consensus_hash_lifetime, |fresh_hash| {
            fresh_hash == consensus_hash
        })
    }

    /// Find out whether or not a given consensus hash is "recent" enough to be used in this fork.
    /// This function only checks the first 19 bytes
    pub fn is_fresh_consensus_hash_check_19b(
        &mut self,
        consensus_hash_lifetime: u64,
        consensus_hash: &ConsensusHash,
    ) -> Result<bool, db_error> {
        self.check_fresh_consensus_hash(consensus_hash_lifetime, |fresh_hash| {
            fresh_hash.as_bytes()[0..19] == consensus_hash.as_bytes()[0..19]
        })
    }
}

impl<'a> SortitionHandleTx<'a> {
    pub fn set_stacks_block_accepted(
        &mut self,
        consensus_hash: &ConsensusHash,
        parent_stacks_block_hash: &BlockHeaderHash,
        stacks_block_hash: &BlockHeaderHash,
        stacks_block_height: u64,
    ) -> Result<(), db_error> {
        // NOTE: chain_tip here is the tip of the PoX fork on the canonical burn chain fork.
        // consensus_hash refers to the consensus hash of the tip of the canonical Stacks fork
        // we're updating.
        let chain_tip = SortitionDB::get_block_snapshot(self, &self.context.chain_tip)?.expect(
            "FAIL: Setting stacks block accepted in canonical chain tip which cannot be found",
        );
        self.set_stacks_block_accepted_at_tip(
            &chain_tip,
            consensus_hash,
            parent_stacks_block_hash,
            stacks_block_hash,
            stacks_block_height,
        )
    }

    /// Get the expected PoX recipients (reward set) for the next sortition, either by querying information
    ///  from the current reward cycle, or if `next_pox_info` is provided, by querying information
    ///  for the next reward cycle.
    ///
    /// Returns None if:
    ///   * The reward cycle had an anchor block, but it isn't known by this node.
    ///   * The reward cycle did not have anchor block
    ///   * The block is in the prepare phase of a reward cycle, in which case miners must burn
    ///   * The Stacking recipient set is empty (either because this reward cycle has already exhausted the set of addresses or because no one ever Stacked).
    fn pick_recipients(
        &mut self,
        burnchain: &Burnchain,
        block_height: u64,
        reward_set_vrf_seed: &SortitionHash,
        next_pox_info: Option<&RewardCycleInfo>,
    ) -> Result<Option<RewardSetInfo>, BurnchainError> {
        if let Some(next_pox_info) = next_pox_info {
            if let PoxAnchorBlockStatus::SelectedAndKnown(ref anchor_block, ref reward_set) =
                next_pox_info.anchor_status
            {
                if burnchain.is_in_prepare_phase(block_height) {
                    debug!(
                        "No recipients for block {}, since in prepare phase",
                        block_height
                    );
                    return Ok(None);
                }

                test_debug!(
                    "Pick recipients for anchor block {} -- {} reward recipient(s)",
                    anchor_block,
                    reward_set.len()
                );
                if reward_set.len() == 0 {
                    return Ok(None);
                }

                if OUTPUTS_PER_COMMIT != 2 {
                    unreachable!("BUG: PoX reward address selection only implemented for OUTPUTS_PER_COMMIT = 2");
                }

                let chosen_recipients = reward_set_vrf_seed.choose_two(
                    reward_set
                        .len()
                        .try_into()
                        .expect("BUG: u32 overflow in PoX outputs per commit"),
                );

                Ok(Some(RewardSetInfo {
                    anchor_block: anchor_block.clone(),
                    recipients: chosen_recipients
                        .into_iter()
                        .map(|ix| {
                            let recipient = reward_set[ix as usize].clone();
                            info!("PoX recipient chosen";
                                   "recipient" => recipient.clone().to_b58(),
                                   "block_height" => block_height);
                            (recipient, u16::try_from(ix).unwrap())
                        })
                        .collect(),
                }))
            } else {
                test_debug!("No anchor block known for this reward cycle");
                Ok(None)
            }
        } else {
            let last_anchor = self.get_last_anchor_block_hash()?;
            if let Some(anchor_block) = last_anchor {
                // known
                // get the reward set size
                let reward_set_size = self.get_reward_set_size()?;
                if reward_set_size == 0 {
                    test_debug!(
                        "No more reward recipients descending from anchor block {}",
                        anchor_block
                    );
                    Ok(None)
                } else {
                    let chosen_recipients = reward_set_vrf_seed.choose_two(reward_set_size as u32);
                    let mut recipients = vec![];
                    for ix in chosen_recipients.into_iter() {
                        let ix = u16::try_from(ix).unwrap();
                        let recipient = self.get_reward_set_entry(ix)?;
                        info!("PoX recipient chosen";
                               "recipient" => recipient.clone().to_b58(),
                               "block_height" => block_height);
                        recipients.push((recipient, ix));
                    }
                    Ok(Some(RewardSetInfo {
                        anchor_block,
                        recipients,
                    }))
                }
            } else {
                // no anchor block selected
                test_debug!("No anchor block selected for this reward cycle");
                Ok(None)
            }
        }
    }

    fn get_reward_set_entry(&mut self, entry_ix: u16) -> Result<StacksAddress, db_error> {
        let chain_tip = self.context.chain_tip.clone();
        let entry_str = self
            .get_indexed(&chain_tip, &db_keys::pox_reward_set_entry(entry_ix))?
            .expect(&format!(
                "CORRUPTION: expected reward set entry at index={}, but not found",
                entry_ix
            ));
        Ok(StacksAddress::from_string(&entry_str).expect(&format!(
            "CORRUPTION: bad address formatting in database: {}",
            &entry_str
        )))
    }

    fn get_reward_set_size(&mut self) -> Result<u16, db_error> {
        let chain_tip = self.context.chain_tip.clone();
        self.get_indexed(&chain_tip, db_keys::pox_reward_set_size())
            .map(|x| {
                db_keys::reward_set_size_from_string(
                    &x.expect("CORRUPTION: no current reward set size written"),
                )
            })
    }

    /// is the given block a descendant of `potential_ancestor`?
    ///  * block_at_burn_height: the burn height of the sortition that chose the stacks block to check
    ///  * potential_ancestor: the stacks block hash of the potential ancestor
    pub fn descended_from(
        &mut self,
        block_at_burn_height: u64,
        potential_ancestor: &BlockHeaderHash,
    ) -> Result<bool, db_error> {
        let earliest_block_height = self.tx().query_row(
            "SELECT block_height FROM snapshots WHERE winning_stacks_block_hash = ? ORDER BY block_height ASC LIMIT 1",
            &[potential_ancestor],
            |row| Ok(u64::from_row(row).expect("Expected u64 in database")))?;

        let mut sn = self
            .get_block_snapshot_by_height(block_at_burn_height)?
            .ok_or_else(|| db_error::NotFoundError)?;
        while sn.block_height >= earliest_block_height {
            if !sn.sortition {
                return Ok(false);
            }
            if &sn.winning_stacks_block_hash == potential_ancestor {
                return Ok(true);
            }

            // step back to the parent
            let block_commit = get_block_commit_by_txid(&self.tx(), &sn.winning_block_txid)?
                .expect("CORRUPTION: winning block commit for snapshot not found");
            sn = self
                .get_block_snapshot_by_height(block_commit.parent_block_ptr as u64)?
                .ok_or_else(|| db_error::NotFoundError)?;
        }
        return Ok(false);
    }

    pub fn get_block_snapshot_by_height(
        &mut self,
        block_height: u64,
    ) -> Result<Option<BlockSnapshot>, db_error> {
        assert!(block_height < BLOCK_HEIGHT_MAX);
        let chain_tip = self.context.chain_tip.clone();
        SortitionDB::get_ancestor_snapshot_tx(self, block_height, &chain_tip)
    }

    pub fn get_last_anchor_block_hash(&mut self) -> Result<Option<BlockHeaderHash>, db_error> {
        let chain_tip = self.context.chain_tip.clone();
        let anchor_block_hash = SortitionDB::parse_last_anchor_block_hash(
            self.get_indexed(&chain_tip, &db_keys::pox_last_anchor())?,
        );
        Ok(anchor_block_hash)
    }

    /// Mark an existing snapshot's stacks block as accepted at a particular burn chain tip within a PoX fork (identified by the consensus hash),
    /// and calculate and store its arrival index.
    /// If this Stacks block extends the canonical stacks chain tip, then also update the memoized canonical
    /// stacks chain tip metadata on the burn chain tip.
    // TODO: this method's inner call to get_indexed() occurs within a MARF transaction, which
    // means it will clone() the underlying TrieRAM.  Until this is rectified, care should be taken
    // to ensure that no keys are inserted until after this method is called.  This should already
    // be the case, since the only time keys are inserted into the sortition DB MARF is when the
    // next snapshot is processed (whereas this method is called when a Stacks epoch is processed).
    fn set_stacks_block_accepted_at_tip(
        &mut self,
        burn_tip: &BlockSnapshot,
        consensus_hash: &ConsensusHash,
        parent_stacks_block_hash: &BlockHeaderHash,
        stacks_block_hash: &BlockHeaderHash,
        stacks_block_height: u64,
    ) -> Result<(), db_error> {
        let arrival_index = SortitionDB::get_max_arrival_index(self)?;
        let args: &[&dyn ToSql] = &[
            &u64_to_sql(stacks_block_height)?,
            &u64_to_sql(arrival_index + 1)?,
            consensus_hash,
            stacks_block_hash,
        ];

        self.execute("UPDATE snapshots SET stacks_block_accepted = 1, stacks_block_height = ?1, arrival_index = ?2 WHERE consensus_hash = ?3 AND winning_stacks_block_hash = ?4", args)?;

        let parent_key = db_keys::stacks_block_index(parent_stacks_block_hash);

        // update memoized canonical stacks chain tip on the canonical burn chain tip if this block
        // extends it.
        if burn_tip.canonical_stacks_tip_hash == *parent_stacks_block_hash {
            // This block builds off of the memoized canonical stacks chain tip information we
            // already have.
            // Memoize this tip to the canonical burn chain snapshot.
            if stacks_block_height > 0 {
                assert_eq!(
                    burn_tip.canonical_stacks_tip_height + 1,
                    stacks_block_height
                );
            } else {
                assert_eq!(stacks_block_hash, &FIRST_STACKS_BLOCK_HASH);
            }
            debug!(
                "Accepted Stacks block {}/{} builds on the memoized canonical chain tip ({})",
                consensus_hash, stacks_block_hash, &burn_tip.burn_header_hash
            );
            let args: &[&dyn ToSql] = &[
                consensus_hash,
                stacks_block_hash,
                &u64_to_sql(stacks_block_height)?,
                &burn_tip.sortition_id,
            ];
            self.execute("UPDATE snapshots SET canonical_stacks_tip_consensus_hash = ?1, canonical_stacks_tip_hash = ?2, canonical_stacks_tip_height = ?3
                        WHERE sortition_id = ?4", args)?;

            SortitionDB::insert_accepted_stacks_block_pointer(
                self,
                &burn_tip.consensus_hash,
                consensus_hash,
                stacks_block_hash,
                stacks_block_height,
            )?;
        } else {
            // see if this block builds off of a Stacks block mined on this burnchain fork
            let height_opt = match SortitionDB::get_accepted_stacks_block_pointer(
                self,
                &burn_tip.consensus_hash,
                parent_stacks_block_hash,
            )? {
                // this block builds on a block accepted _after_ this burn chain tip was processed?
                Some(accepted_header) => Some(accepted_header.height),
                None => {
                    match self.get_indexed(&burn_tip.sortition_id, &parent_key)? {
                        // this block builds on a block accepted _before_ this burn chain tip was processed?
                        Some(height_str) => Some(height_str.parse::<u64>().expect(&format!(
                            "BUG: MARF stacks block key '{}' does not map to a u64",
                            parent_key
                        ))),
                        None => None,
                    }
                }
            };
            match height_opt {
                Some(height) => {
                    if stacks_block_height > burn_tip.canonical_stacks_tip_height {
                        assert!(stacks_block_height > height, "BUG: DB corruption -- block height {} <= {} means we accepted a block out-of-order", stacks_block_height, height);
                        // This block builds off of a parent that is _concurrent_ with the memoized canonical stacks chain pointer.
                        // i.e. this block will reorg the Stacks chain on the canonical burnchain fork.
                        // Memoize this new stacks chain tip to the canonical burn chain snapshot.
                        // Note that we don't have to check continuity of accepted blocks -- we already
                        // are guaranteed by the Stacks chain state code that Stacks blocks in a given
                        // Stacks fork will be marked as accepted in sequential order (i.e. at height h, h+1,
                        // h+2, etc., without any gaps).
                        debug!("Accepted Stacks block {}/{} builds on a previous canonical Stacks tip on this burnchain fork ({})", consensus_hash, stacks_block_hash, &burn_tip.burn_header_hash);
                        let args: &[&dyn ToSql] = &[
                            consensus_hash,
                            stacks_block_hash,
                            &u64_to_sql(stacks_block_height)?,
                            &burn_tip.sortition_id,
                        ];
                        self.execute("UPDATE snapshots SET canonical_stacks_tip_consensus_hash = ?1, canonical_stacks_tip_hash = ?2, canonical_stacks_tip_height = ?3
                                    WHERE sortition_id = ?4", args)
                            .map_err(db_error::SqliteError)?;
                    } else {
                        // This block was mined on this fork, but it's acceptance doesn't overtake
                        // the current stacks chain tip.  Remember it so that we can process its children,
                        // which might do so later.
                        debug!("Accepted Stacks block {}/{} builds on a non-canonical Stacks tip in this burnchain fork ({})", consensus_hash, stacks_block_hash, &burn_tip.burn_header_hash);
                    }
                    SortitionDB::insert_accepted_stacks_block_pointer(
                        self,
                        &burn_tip.consensus_hash,
                        consensus_hash,
                        stacks_block_hash,
                        stacks_block_height,
                    )?;
                }
                None => {
                    debug!("Accepted Stacks block {}/{} does NOT build on a Stacks tip in this burnchain fork ({}) -- no parent {} in this fork", consensus_hash, stacks_block_hash, &burn_tip.burn_header_hash, parent_stacks_block_hash);
                }
            }
        }
        Ok(())
    }
}

impl<'a> SortitionHandleConn<'a> {
    /// open a reader handle from a consensus hash
    pub fn open_reader_consensus(
        connection: &'a SortitionDBConn<'a>,
        chain_tip: &ConsensusHash,
    ) -> Result<SortitionHandleConn<'a>, db_error> {
        let sn = match SortitionDB::get_block_snapshot_consensus(&connection.conn(), chain_tip)? {
            Some(sn) => {
                if !sn.pox_valid {
                    warn!(
                        "No such chain tip consensus hash {}: not on a valid PoX fork",
                        chain_tip
                    );
                    return Err(db_error::InvalidPoxSortition);
                }
                sn
            }
            None => {
                test_debug!("No such chain tip consensus hash {}", chain_tip);
                return Err(db_error::NotFoundError);
            }
        };

        SortitionHandleConn::open_reader(connection, &sn.sortition_id)
    }

    #[cfg(test)]
    pub fn get_last_anchor_block_hash(&self) -> Result<Option<BlockHeaderHash>, db_error> {
        let anchor_block_hash = SortitionDB::parse_last_anchor_block_hash(
            self.get_indexed(&self.context.chain_tip, &db_keys::pox_last_anchor())?,
        );
        Ok(anchor_block_hash)
    }

    fn get_reward_set_size(&self) -> Result<u16, db_error> {
        self.get_tip_indexed(&db_keys::pox_reward_set_size())
            .map(|x| {
                db_keys::reward_set_size_from_string(
                    &x.expect("CORRUPTION: no current reward set size written"),
                )
            })
    }

    pub fn get_pox_id(&self) -> Result<PoxId, db_error> {
        let pox_id = self
            .get_tip_indexed(db_keys::pox_identifier())?
            .map(|s| s.parse().expect("BUG: Bad PoX identifier stored in DB"))
            .expect("BUG: No PoX identifier stored.");
        Ok(pox_id)
    }

    /// open a reader handle
    pub fn open_reader(
        connection: &'a SortitionDBConn<'a>,
        chain_tip: &SortitionId,
    ) -> Result<SortitionHandleConn<'a>, db_error> {
        Ok(SortitionHandleConn {
            context: SortitionHandleContext {
                chain_tip: chain_tip.clone(),
                first_block_height: connection.context.first_block_height,
                pox_constants: connection.context.pox_constants.clone(),
            },
            index: &connection.index,
        })
    }

    fn get_tip_indexed(&self, key: &str) -> Result<Option<String>, db_error> {
        self.get_indexed(&self.context.chain_tip, key)
    }

    fn get_sortition_id_for_bhh(
        &self,
        burn_header_hash: &BurnchainHeaderHash,
    ) -> Result<Option<SortitionId>, db_error> {
        let sortition_identifier_key = db_keys::sortition_id_for_bhh(burn_header_hash);
        let sortition_id = match self.get_tip_indexed(&sortition_identifier_key)? {
            None => return Ok(None),
            Some(x) => SortitionId::from_hex(&x).expect("FATAL: bad Sortition ID stored in DB"),
        };
        Ok(Some(sortition_id))
    }

    /// Uses the handle's current fork identifier to get a block snapshot by
    ///   burnchain block header
    /// If the burn header hash is _not_ in the current fork, then this will return Ok(None)
    pub fn get_block_snapshot(
        &self,
        burn_header_hash: &BurnchainHeaderHash,
    ) -> Result<Option<BlockSnapshot>, db_error> {
        let sortition_id = match self.get_sortition_id_for_bhh(burn_header_hash)? {
            None => return Ok(None),
            Some(x) => x,
        };
        SortitionDB::get_block_snapshot(self.conn(), &sortition_id)
    }

    pub fn get_tip_snapshot(&self) -> Result<Option<BlockSnapshot>, db_error> {
        SortitionDB::get_block_snapshot(self.conn(), &self.context.chain_tip)
    }

    pub fn get_first_block_snapshot(&self) -> Result<BlockSnapshot, db_error> {
        SortitionDB::get_first_block_snapshot(self.conn())
    }

    /// Get consensus hash from a particular chain tip's history
    /// Returns None if the block height or block hash does not correspond to a
    /// known snapshot.
    pub fn get_consensus_at(&self, block_height: u64) -> Result<Option<ConsensusHash>, db_error> {
        assert!(block_height < BLOCK_HEIGHT_MAX);

        match SortitionDB::get_ancestor_snapshot(self, block_height, &self.context.chain_tip)? {
            Some(sn) => Ok(Some(sn.consensus_hash)),
            None => Ok(None),
        }
    }

    pub fn get_block_snapshot_by_height(
        &self,
        block_height: u64,
    ) -> Result<Option<BlockSnapshot>, db_error> {
        assert!(block_height < BLOCK_HEIGHT_MAX);

        SortitionDB::get_ancestor_snapshot(self, block_height, &self.context.chain_tip)
    }

    /// Get all user burns that burned for the winning block in the chain_tip sortition
    /// Returns list of user burns in order by vtxindex.
    pub fn get_winning_user_burns_by_block(&self) -> Result<Vec<UserBurnSupportOp>, db_error> {
        let snapshot = match self.get_tip_snapshot()? {
            Some(sn) => sn,
            None => {
                // no such snapshot, so no such users
                return Ok(vec![]);
            }
        };

        if !snapshot.sortition {
            // no winner
            return Ok(vec![]);
        }
        let qry = "SELECT * FROM block_commits WHERE sortition_id = ?1 AND txid = ?2";
        let args: [&dyn ToSql; 2] = [&snapshot.sortition_id, &snapshot.winning_block_txid];
        let winning_commit: LeaderBlockCommitOp = query_row(self, qry, &args)?
            .expect("BUG: sortition exists, but winner cannot be found");

        let winning_block_hash160 =
            Hash160::from_sha256(snapshot.winning_stacks_block_hash.as_bytes());

        let qry = "SELECT * FROM user_burn_support
                   WHERE sortition_id = ?1 AND block_header_hash_160 = ?2 AND key_vtxindex = ?3 AND key_block_ptr = ?4
                   ORDER BY vtxindex ASC";
        let args: [&dyn ToSql; 4] = [
            &snapshot.sortition_id,
            &winning_block_hash160,
            &winning_commit.key_vtxindex,
            &winning_commit.key_block_ptr,
        ];

        let mut winning_user_burns: Vec<UserBurnSupportOp> = query_rows(self, qry, &args)?;

        // were there multiple miners with the same VRF key and block header hash? (i.e., are these user burns shared?)
        let qry = "SELECT COUNT(*) FROM block_commits
                   WHERE sortition_id = ?1 AND block_header_hash = ?2 AND key_vtxindex = ?3 AND key_block_ptr = ?4";
        let args: [&dyn ToSql; 4] = [
            &snapshot.sortition_id,
            &snapshot.winning_stacks_block_hash,
            &winning_commit.key_vtxindex,
            &winning_commit.key_block_ptr,
        ];
        let shared_miners = query_count(self, qry, &args)? as u64;

        assert!(
            shared_miners >= 1,
            "BUG: Should be at least 1 matching miner for the winning block commit"
        );

        for winning_user_burn in winning_user_burns.iter_mut() {
            winning_user_burn.burn_fee /= shared_miners;
        }

        Ok(winning_user_burns)
    }

    /// Get the block snapshot of the parent stacks block of the given stacks block.
    /// The returned block-commit is for the given (consensus_hash, block_hash).
    /// The returned BlockSnapshot is for the parent of the block identified by (consensus_hash,
    /// block_hash).
    pub fn get_block_snapshot_of_parent_stacks_block(
        &self,
        consensus_hash: &ConsensusHash,
        block_hash: &BlockHeaderHash,
    ) -> Result<Option<(LeaderBlockCommitOp, BlockSnapshot)>, db_error> {
        let block_commit = match SortitionDB::get_block_commit_for_stacks_block(
            self.conn(),
            consensus_hash,
            &block_hash,
        )? {
            Some(bc) => bc,
            None => {
                // unsoliciated
                debug!("No block commit for {}/{}", consensus_hash, block_hash);
                return Ok(None);
            }
        };

        // get the stacks chain tip this block commit builds off of
        let stacks_chain_tip =
            if block_commit.parent_block_ptr == 0 && block_commit.parent_vtxindex == 0 {
                // no parent -- this is the first-ever Stacks block in this fork
                test_debug!(
                    "Block {}/{} mines off of genesis",
                    consensus_hash,
                    block_hash
                );
                self.get_first_block_snapshot()?
            } else {
                let parent_commit = match self.get_block_commit_parent(
                    block_commit.parent_block_ptr.into(),
                    block_commit.parent_vtxindex.into(),
                )? {
                    Some(commit) => commit,
                    None => {
                        // unsolicited -- orphaned
                        warn!(
                        "Received unsolicited block, could not find parent: {}/{}, parent={}/{}",
                        consensus_hash, block_hash, block_commit.parent_block_ptr, consensus_hash
                    );
                        return Ok(None);
                    }
                };

                debug!(
                    "Block {}/{} mines off of parent {},{}",
                    consensus_hash, block_hash, parent_commit.block_height, parent_commit.vtxindex
                );
                self.get_block_snapshot(&parent_commit.burn_header_hash)?
                    .expect("FATAL: burn DB does not have snapshot for parent block commit")
            };

        Ok(Some((block_commit, stacks_chain_tip)))
    }

    /// Get the latest block snapshot on this fork where a sortition occured.
    /// Search snapshots up to (but excluding) the given block height.
    /// Will always return a snapshot -- even if it's the initial sentinel snapshot.
    pub fn get_last_snapshot_with_sortition(
        &self,
        burn_block_height: u64,
    ) -> Result<BlockSnapshot, db_error> {
        assert!(burn_block_height < BLOCK_HEIGHT_MAX);
        test_debug!(
            "Get snapshot at from sortition tip {}, expect height {}",
            &self.context.chain_tip,
            burn_block_height
        );
        let get_from = match get_ancestor_sort_id(self, burn_block_height, &self.context.chain_tip)?
        {
            Some(sortition_id) => sortition_id,
            None => {
                error!(
                    "No blockheight {} ancestor at sortition identifier {}",
                    burn_block_height, &self.context.chain_tip
                );
                return Err(db_error::NotFoundError);
            }
        };

        let ancestor_hash = match self.get_indexed(&get_from, &db_keys::last_sortition())? {
            Some(hex_str) => BurnchainHeaderHash::from_hex(&hex_str).expect(&format!(
                "FATAL: corrupt database: failed to parse {} into a hex string",
                &hex_str
            )),
            None => {
                // no prior sortitions, so get the first
                return self.get_first_block_snapshot();
            }
        };

        self.get_block_snapshot(&ancestor_hash).map(|snapshot_opt| {
            snapshot_opt.expect(&format!(
                "FATAL: corrupt index: no snapshot {}",
                ancestor_hash
            ))
        })
    }

    pub fn get_leader_key_at(
        &self,
        key_block_height: u64,
        key_vtxindex: u32,
    ) -> Result<Option<LeaderKeyRegisterOp>, db_error> {
        SortitionDB::get_leader_key_at(
            self,
            key_block_height,
            key_vtxindex,
            &self.context.chain_tip,
        )
    }

    pub fn get_block_commit_parent(
        &self,
        block_height: u64,
        vtxindex: u32,
    ) -> Result<Option<LeaderBlockCommitOp>, db_error> {
        SortitionDB::get_block_commit_parent(self, block_height, vtxindex, &self.context.chain_tip)
    }

    /// Get a block commit by txid. In the event of a burnchain fork, this may not be unique.
    ///   this function simply returns one of those block commits: only use data that is
    ///   immutable across burnchain/pox forks, e.g., parent block ptr,  
    pub fn get_block_commit_by_txid(
        &self,
        txid: &Txid,
    ) -> Result<Option<LeaderBlockCommitOp>, db_error> {
        get_block_commit_by_txid(self.conn(), txid)
    }

    /// Return a vec of sortition winner's burn header hash and stacks header hash, ordered by
    ///   increasing block height in the range (block_height_begin, block_height_end]
    fn get_sortition_winners_in_fork(
        &self,
        block_height_begin: u32,
        block_height_end: u32,
    ) -> Result<Vec<(Txid, u64)>, BurnchainError> {
        let mut result = vec![];
        for height in (block_height_begin + 1)..(block_height_end + 1) {
            debug!("Looking for winners at height = {}", height);
            let snapshot =
                SortitionDB::get_ancestor_snapshot(self, height as u64, &self.context.chain_tip)?
                    .ok_or_else(|| {
                    warn!("Missing parent"; "sortition_height" => %height);
                    BurnchainError::MissingParentBlock
                })?;
            if snapshot.sortition {
                result.push((snapshot.winning_block_txid, snapshot.block_height));
            }
        }
        Ok(result)
    }

    /// Return identifying information for a PoX anchor block for the reward cycle that
    ///   begins the block after `prepare_end_bhh`.
    /// If a PoX anchor block is chosen, this returns Some, if a PoX anchor block was not
    ///   selected, return `None`
    /// `prepare_end_bhh`: this is the burn block which is the last block in the prepare phase
    ///                 for the corresponding reward cycle
    pub fn get_chosen_pox_anchor(
        &self,
        prepare_end_bhh: &BurnchainHeaderHash,
        pox_consts: &PoxConstants,
    ) -> Result<Option<(ConsensusHash, BlockHeaderHash)>, CoordinatorError> {
        match self.get_chosen_pox_anchor_check_position(prepare_end_bhh, pox_consts, true) {
            Ok(Ok((c_hash, bh_hash, _))) => Ok(Some((c_hash, bh_hash))),
            Ok(Err(_)) => Ok(None),
            Err(e) => Err(e),
        }
    }

    pub fn get_chosen_pox_anchor_check_position(
        &self,
        prepare_end_bhh: &BurnchainHeaderHash,
        pox_consts: &PoxConstants,
        check_position: bool,
    ) -> Result<Result<(ConsensusHash, BlockHeaderHash, u32), u32>, CoordinatorError> {
        let prepare_end_sortid =
            self.get_sortition_id_for_bhh(prepare_end_bhh)?
                .ok_or_else(|| {
                    warn!("Missing parent"; "burn_header_hash" => %prepare_end_bhh);
                    BurnchainError::MissingParentBlock
                })?;
        let block_height = SortitionDB::get_block_height(self.deref(), &prepare_end_sortid)?
            .expect("CORRUPTION: SortitionID known, but no block height in SQL store");

        // if this block is the _end_ of a prepare phase,
        let effective_height = block_height - self.context.first_block_height as u32;
        let position_in_cycle = effective_height % pox_consts.reward_cycle_length;
        if position_in_cycle != 0 {
            debug!(
                "effective_height = {}, reward cycle length == {}",
                effective_height, pox_consts.reward_cycle_length
            );
            if check_position {
                return Err(CoordinatorError::NotPrepareEndBlock);
            }
        }

        if effective_height == 0 {
            debug!(
                "effective_height = {}, reward cycle length == {}",
                effective_height, pox_consts.reward_cycle_length
            );
            return Ok(Err(0));
        }

        let prepare_end = block_height;
        let prepare_begin = prepare_end.saturating_sub(pox_consts.prepare_length);

        let mut candidate_anchors = HashMap::new();
        let mut memoized_candidates: HashMap<_, (Txid, u64)> = HashMap::new();

        // iterate over every sortition winner in the prepare phase
        //   looking for their highest ancestor _before_ prepare_begin.
        let winners = self.get_sortition_winners_in_fork(prepare_begin, prepare_end)?;
        for (winner_commit_txid, winner_block_height) in winners.into_iter() {
            let mut cursor = (winner_commit_txid, winner_block_height);
            let mut found_ancestor = true;

            while cursor.1 > (prepare_begin as u64) {
                // check if we've already discovered the candidate for this block
                if let Some(ancestor) = memoized_candidates.get(&cursor.1) {
                    cursor = ancestor.clone();
                } else {
                    // get the block commit
                    let block_commit = self.get_block_commit_by_txid(&cursor.0)?.expect(
                        "CORRUPTED: Failed to fetch block commit for known sortition winner",
                    );
                    // is this a height=1 block?
                    if block_commit.is_parent_genesis() {
                        debug!("First parent before prepare phase for block winner is the genesis block, dropping block's PoX anchor vote";
                               "winner_txid" => %&cursor.0,
                               "burn_block_height" => cursor.1);
                        found_ancestor = false;
                        break;
                    }

                    // find the parent sortition
                    let sn = SortitionDB::get_ancestor_snapshot(
                        self,
                        block_commit.parent_block_ptr as u64,
                        &self.context.chain_tip,
                    )?
                    .expect(
                        "CORRUPTED: accepted block commit, but parent pointer not in sortition set",
                    );
                    assert!(sn.sortition, "CORRUPTED: accepted block commit, but parent pointer not a sortition winner");

                    cursor = (sn.winning_block_txid, sn.block_height);
                }
            }
            if !found_ancestor {
                continue;
            }
            // this is the burn block height of the sortition that chose the
            //   highest ancestor of winner_stacks_bh whose sortition occurred before prepare_begin
            //  the winner of that sortition is the PoX anchor block candidate that winner_stacks_bh is "voting for"
            let highest_ancestor = cursor.1;
            memoized_candidates.insert(winner_block_height, cursor);
            if let Some(x) = candidate_anchors.get_mut(&highest_ancestor) {
                *x += 1;
            } else {
                candidate_anchors.insert(highest_ancestor, 1u32);
            }
        }

        // did any candidate receive >= F*w?
        let mut result = None;
        let mut max_confirmed_by = 0;
        for (candidate, confirmed_by) in candidate_anchors.into_iter() {
            if confirmed_by > max_confirmed_by {
                max_confirmed_by = confirmed_by;
            }
            if confirmed_by >= pox_consts.anchor_threshold {
                // find the sortition at height
                let sn =
                    SortitionDB::get_ancestor_snapshot(self, candidate, &self.context.chain_tip)?
                        .expect("BUG: cannot find chosen PoX candidate's sortition");
                assert!(
                    result
                        .replace((
                            sn.consensus_hash,
                            sn.winning_stacks_block_hash,
                            confirmed_by
                        ))
                        .is_none(),
                    "BUG: multiple anchor blocks received more confirmations than anchor_threshold"
                );
            }
        }

        let reward_cycle_id = effective_height / pox_consts.reward_cycle_length;
        match result {
            None => {
                info!(
                    "Reward cycle #{} ({}): (F*w) not reached, expecting consensus over proof of burn",
                    reward_cycle_id, block_height
                );
                Ok(Err(max_confirmed_by))
            }
            Some(response) => {
                info!("Reward cycle #{} ({}): {:?} reached (F*w), expecting consensus over proof of transfer", reward_cycle_id, block_height, result);
                Ok(Ok(response))
            }
        }
    }
}

impl FromStr for PoxId {
    type Err = NetError;
    fn from_str(s: &str) -> Result<Self, Self::Err> {
        let mut result = vec![];
        for i in s.chars() {
            if i == '1' {
                result.push(true);
            } else if i == '0' {
                result.push(false);
            } else {
                return Err(NetError::DeserializeError(
                    "Unexpected character in PoX ID serialization".into(),
                ));
            }
        }
        Ok(PoxId::new(result))
    }
}

impl SortitionId {
    pub fn stubbed(from: &BurnchainHeaderHash) -> SortitionId {
        SortitionId::new(from, &PoxId::stubbed())
    }

    pub fn new(bhh: &BurnchainHeaderHash, pox: &PoxId) -> SortitionId {
        if pox == &PoxId::stubbed() {
            SortitionId(bhh.0.clone())
        } else {
            let mut hasher = Sha512Trunc256::new();
            hasher.input(bhh);
            write!(hasher, "{}", pox).expect("Failed to deserialize PoX ID into the hasher");
            let h = Sha512Trunc256Sum::from_hasher(hasher);
            SortitionId(h.0)
        }
    }
}

// Connection methods
impl SortitionDB {
    /// Begin a transaction.
    pub fn tx_begin<'a>(&'a mut self) -> Result<SortitionDBTx<'a>, db_error> {
        if !self.readwrite {
            return Err(db_error::ReadOnly);
        }

        let index_tx = SortitionDBTx::new(
            &mut self.marf,
            SortitionDBTxContext {
                first_block_height: self.first_block_height,
                pox_constants: self.pox_constants.clone(),
            },
        );
        Ok(index_tx)
    }

    /// Make an indexed connectino
    pub fn index_conn<'a>(&'a self) -> SortitionDBConn<'a> {
        SortitionDBConn::new(
            &self.marf,
            SortitionDBTxContext {
                first_block_height: self.first_block_height,
                pox_constants: self.pox_constants.clone(),
            },
        )
    }

    pub fn index_handle<'a>(&'a self, chain_tip: &SortitionId) -> SortitionHandleConn<'a> {
        SortitionHandleConn::new(
            &self.marf,
            SortitionHandleContext {
                first_block_height: self.first_block_height,
                chain_tip: chain_tip.clone(),
                pox_constants: self.pox_constants.clone(),
            },
        )
    }

    pub fn tx_handle_begin<'a>(
        &'a mut self,
        chain_tip: &SortitionId,
    ) -> Result<SortitionHandleTx<'a>, db_error> {
        if !self.readwrite {
            return Err(db_error::ReadOnly);
        }

        Ok(SortitionHandleTx::new(
            &mut self.marf,
            SortitionHandleContext {
                first_block_height: self.first_block_height,
                chain_tip: chain_tip.clone(),
                pox_constants: self.pox_constants.clone(),
            },
        ))
    }

    pub fn conn<'a>(&'a self) -> &'a Connection {
        self.marf.sqlite_conn()
    }

    fn open_index(index_path: &str) -> Result<MARF<SortitionId>, db_error> {
        test_debug!("Open index at {}", index_path);
        let marf = MARF::from_path(index_path).map_err(|_e| db_error::Corruption)?;
        sql_pragma(marf.sqlite_conn(), "foreign_keys", &true)?;
        Ok(marf)
    }

    /// Open the database on disk.  It must already exist and be instantiated.
    /// It's best not to call this if you are able to call connect().  If you must call this, do so
    /// after you call connect() somewhere else, since connect() performs additional validations.
<<<<<<< HEAD
    pub fn open(
        path: &str,
        readwrite: bool,
        pox_constants: PoxConstants,
    ) -> Result<SortitionDB, db_error> {
        let (db_path, index_path) = db_mkdirs(path)?;
=======
    pub fn open(path: &str, readwrite: bool) -> Result<SortitionDB, db_error> {
        let index_path = db_mkdirs(path)?;
>>>>>>> ac6575c4
        debug!(
            "Open sortdb as '{}', with index as '{}'",
            if readwrite { "readwrite" } else { "readonly" },
            index_path
        );

        let marf = SortitionDB::open_index(&index_path)?;
        let first_snapshot = SortitionDB::get_first_block_snapshot(marf.sqlite_conn())?;

        let mut db = SortitionDB {
            marf,
            readwrite,
            pox_constants,
            first_block_height: first_snapshot.block_height,
            first_burn_header_hash: first_snapshot.burn_header_hash.clone(),
        };

        db.check_schema_version_or_error()?;
        Ok(db)
    }

    /// Open the burn database at the given path.  Open read-only or read/write.
    /// If opened for read/write and it doesn't exist, instantiate it.
    pub fn connect(
        path: &str,
        first_block_height: u64,
        first_burn_hash: &BurnchainHeaderHash,
        first_burn_header_timestamp: u64,
        epochs: &[StacksEpoch],
<<<<<<< HEAD
        pox_constants: PoxConstants,
=======
>>>>>>> ac6575c4
        readwrite: bool,
    ) -> Result<SortitionDB, db_error> {
        let create_flag = match fs::metadata(path) {
            Err(e) => {
                if e.kind() == ErrorKind::NotFound {
                    // need to create
                    if readwrite {
                        true
                    } else {
                        return Err(db_error::NoDBError);
                    }
                } else {
                    return Err(db_error::IOError(e));
                }
            }
            Ok(_md) => false,
        };

        let index_path = db_mkdirs(path)?;
        debug!(
            "Connect/Open {} sortdb as '{}', with index as '{}'",
            if create_flag { "(create)" } else { "" },
            if readwrite { "readwrite" } else { "readonly" },
            index_path
        );

        let marf = SortitionDB::open_index(&index_path)?;

        let mut db = SortitionDB {
            marf,
            readwrite,
            first_block_height,
            pox_constants,
            first_burn_header_hash: first_burn_hash.clone(),
        };

        if create_flag {
            // instantiate!
            db.instantiate(
                first_block_height,
                first_burn_hash,
                first_burn_header_timestamp,
                epochs,
            )?;
        } else {
            // validate -- must contain the given first block and first block hash
            let snapshot = SortitionDB::get_first_block_snapshot(db.conn())?;
            if !snapshot.is_initial()
                || snapshot.block_height != first_block_height
                || snapshot.burn_header_hash != *first_burn_hash
            {
                error!("Invalid genesis snapshot: sn.is_initial = {}, sn.block_height = {}, sn.burn_hash = {}, expect.block_height = {}, expect.burn_hash = {}",
                       snapshot.is_initial(), snapshot.block_height, &snapshot.burn_header_hash, first_block_height, first_burn_hash);
                return Err(db_error::Corruption);
            }
        }

        db.check_schema_version_and_update(epochs)?;
        Ok(db)
    }

    /// Open a burn database at random tmp dir (used for testing)
    #[cfg(test)]
    pub fn connect_test(
        first_block_height: u64,
        first_burn_hash: &BurnchainHeaderHash,
    ) -> Result<SortitionDB, db_error> {
        let mut rng = rand::thread_rng();
        let mut buf = [0u8; 32];
        rng.fill_bytes(&mut buf);
        let db_path_dir = format!("/tmp/test-blockstack-sortdb-{}", to_hex(&buf));

        SortitionDB::connect(
            &db_path_dir,
            first_block_height,
            first_burn_hash,
            get_epoch_time_secs(),
<<<<<<< HEAD
            &StacksEpoch::unit_test(first_block_height),
            PoxConstants::test_default(),
=======
            &StacksEpoch::unit_test_pre_2_05(first_block_height),
>>>>>>> ac6575c4
            true,
        )
    }

<<<<<<< HEAD
=======
    #[cfg(test)]
    pub fn connect_v1(
        path: &str,
        first_block_height: u64,
        first_burn_hash: &BurnchainHeaderHash,
        first_burn_header_timestamp: u64,
        readwrite: bool,
    ) -> Result<SortitionDB, db_error> {
        let create_flag = match fs::metadata(path) {
            Err(e) => {
                if e.kind() == ErrorKind::NotFound {
                    // need to create
                    if readwrite {
                        true
                    } else {
                        return Err(db_error::NoDBError);
                    }
                } else {
                    return Err(db_error::IOError(e));
                }
            }
            Ok(_md) => false,
        };

        let index_path = db_mkdirs(path)?;
        debug!(
            "Connect/Open {} sortdb '{}' as '{}'",
            if create_flag { "(create)" } else { "" },
            index_path,
            if readwrite { "readwrite" } else { "readonly" }
        );

        let marf = SortitionDB::open_index(&index_path)?;

        let mut db = SortitionDB {
            marf,
            readwrite,
            first_block_height,
            first_burn_header_hash: first_burn_hash.clone(),
        };

        if create_flag {
            // instantiate!
            db.instantiate_v1(
                first_block_height,
                first_burn_hash,
                first_burn_header_timestamp,
            )?;
        } else {
            // validate -- must contain the given first block and first block hash
            let snapshot = SortitionDB::get_first_block_snapshot(db.conn())?;
            if !snapshot.is_initial()
                || snapshot.block_height != first_block_height
                || snapshot.burn_header_hash != *first_burn_hash
            {
                error!("Invalid genesis snapshot: sn.is_initial = {}, sn.block_height = {}, sn.burn_hash = {}, expect.block_height = {}, expect.burn_hash = {}",
                       snapshot.is_initial(), snapshot.block_height, &snapshot.burn_header_hash, first_block_height, first_burn_hash);
                return Err(db_error::Corruption);
            }
        }

        Ok(db)
    }

>>>>>>> ac6575c4
    /// Validate all Stacks Epochs. Since this is data that always comes from a static variable,
    /// any invalid StacksEpoch structuring should result in a runtime panic.
    fn validate_epochs(epochs_ref: &[StacksEpoch]) -> Vec<StacksEpoch> {
        // sanity check -- epochs must all be contiguous, each epoch must be unique,
        // and the range of epochs should span the whole non-negative i64 space.
        let mut epochs = epochs_ref.to_vec();
        let mut seen_epochs = HashSet::new();
        epochs.sort();

        let mut epoch_end_height = 0;
        for epoch in epochs.iter() {
            assert!(
                epoch.start_height <= epoch.end_height,
<<<<<<< HEAD
                "{} > {} for {:?}",
=======
                "{} <= {} for {:?}",
>>>>>>> ac6575c4
                epoch.start_height,
                epoch.end_height,
                &epoch.epoch_id
            );

            if epoch_end_height == 0 {
                // first ever epoch must be defined for all of the prior chain history
                assert_eq!(epoch.start_height, 0);
                epoch_end_height = epoch.end_height;
            } else {
                assert_eq!(epoch_end_height, epoch.start_height);
                epoch_end_height = epoch.end_height;
            }
            if seen_epochs.contains(&epoch.epoch_id) {
                panic!("BUG: duplicate epoch");
            }

            seen_epochs.insert(epoch.epoch_id);
        }

        assert_eq!(epoch_end_height, STACKS_EPOCH_MAX);
        epochs
    }

    fn instantiate(
        &mut self,
        first_block_height: u64,
        first_burn_header_hash: &BurnchainHeaderHash,
        first_burn_header_timestamp: u64,
        epochs_ref: &[StacksEpoch],
    ) -> Result<(), db_error> {
        debug!("Instantiate sortition DB");

        sql_pragma(self.conn(), "journal_mode", &"WAL")?;
        sql_pragma(self.conn(), "foreign_keys", &true)?;

        let mut db_tx = SortitionHandleTx::begin(self, &SortitionId::sentinel())?;

        // create first (sentinel) snapshot
        debug!("Make first snapshot");
        let mut first_snapshot = BlockSnapshot::initial(
            first_block_height,
            first_burn_header_hash,
            first_burn_header_timestamp,
        );

        assert!(first_snapshot.parent_burn_header_hash != first_snapshot.burn_header_hash);
        assert_eq!(
            first_snapshot.parent_burn_header_hash,
            BurnchainHeaderHash::sentinel()
        );

        for row_text in SORTITION_DB_INITIAL_SCHEMA {
            db_tx.execute_batch(row_text)?;
        }
        for row_text in SORTITION_DB_SCHEMA_2 {
            db_tx.execute_batch(row_text)?;
        }

        SortitionDB::validate_and_insert_epochs(&db_tx, epochs_ref)?;

        let epochs = SortitionDB::validate_epochs(epochs_ref);
        for epoch in epochs.into_iter() {
            let args: &[&dyn ToSql] = &[
                &(epoch.epoch_id as u32),
                &u64_to_sql(epoch.start_height)?,
                &u64_to_sql(epoch.end_height)?,
            ];
            db_tx.execute(
                "INSERT INTO epochs (epoch_id,start_block_height,end_block_height) VALUES (?1,?2,?3)",
                args
            )?;
        }

        db_tx.execute(
            "INSERT OR REPLACE INTO db_config (version) VALUES (?1)",
            &[&SORTITION_DB_VERSION],
        )?;

        db_tx.instantiate_index()?;

        let mut first_sn = first_snapshot.clone();
        first_sn.sortition_id = SortitionId::sentinel();
        let index_root =
            db_tx.index_add_fork_info(&mut first_sn, &first_snapshot, &vec![], None, None, None)?;
        first_snapshot.index_root = index_root;

        db_tx.insert_block_snapshot(&first_snapshot)?;
        db_tx.store_transition_ops(
            &first_snapshot.sortition_id,
            &BurnchainStateTransition::noop(),
        )?;

        db_tx.commit()?;
        Ok(())
    }

    /// Validates given StacksEpochs (will runtime panic if there is any invalid StacksEpoch structuring) and
    ///  inserts them into the SortitionDB's epochs table.
    fn validate_and_insert_epochs(
        db_tx: &Transaction,
        epochs: &[StacksEpoch],
    ) -> Result<(), db_error> {
        let epochs = SortitionDB::validate_epochs(epochs);
        for epoch in epochs.into_iter() {
            let args: &[&dyn ToSql] = &[
                &(epoch.epoch_id as u32),
                &u64_to_sql(epoch.start_height)?,
                &u64_to_sql(epoch.end_height)?,
                &epoch.block_limit,
                &epoch.network_epoch,
            ];
            db_tx.execute(
                "INSERT INTO epochs (epoch_id,start_block_height,end_block_height,block_limit,network_epoch) VALUES (?1,?2,?3,?4,?5)",
                args
            )?;
        }
        Ok(())
    }

    #[cfg(test)]
    fn instantiate_v1(
        &mut self,
        first_block_height: u64,
        first_burn_header_hash: &BurnchainHeaderHash,
        first_burn_header_timestamp: u64,
    ) -> Result<(), db_error> {
        debug!("Instantiate SortDB");

        sql_pragma(self.conn(), "journal_mode", &"WAL")?;
        sql_pragma(self.conn(), "foreign_keys", &true)?;

        let mut db_tx = SortitionHandleTx::begin(self, &SortitionId::sentinel())?;

        // create first (sentinel) snapshot
        debug!("Make first snapshot");
        let mut first_snapshot = BlockSnapshot::initial(
            first_block_height,
            first_burn_header_hash,
            first_burn_header_timestamp,
        );

        assert!(first_snapshot.parent_burn_header_hash != first_snapshot.burn_header_hash);
        assert_eq!(
            first_snapshot.parent_burn_header_hash,
            BurnchainHeaderHash::sentinel()
        );

        for row_text in SORTITION_DB_INITIAL_SCHEMA {
            db_tx.execute_batch(row_text)?;
        }

        db_tx.execute(
            "INSERT OR REPLACE INTO db_config (version) VALUES (?1)",
            &[&"1"],
        )?;

        db_tx.instantiate_index()?;

        let mut first_sn = first_snapshot.clone();
        first_sn.sortition_id = SortitionId::sentinel();
        let index_root =
            db_tx.index_add_fork_info(&mut first_sn, &first_snapshot, &vec![], None, None, None)?;
        first_snapshot.index_root = index_root;

        db_tx.insert_block_snapshot(&first_snapshot)?;
        db_tx.store_transition_ops(
            &first_snapshot.sortition_id,
            &BurnchainStateTransition::noop(),
        )?;

        db_tx.commit()?;
        Ok(())
    }

    /// Get a block commit by its content-addressed location in a specific sortition.
    pub fn get_block_commit(
        conn: &Connection,
        txid: &Txid,
        sortition_id: &SortitionId,
    ) -> Result<Option<LeaderBlockCommitOp>, db_error> {
        let qry = "SELECT * FROM block_commits WHERE txid = ?1 AND sortition_id = ?2";
        let args: [&dyn ToSql; 2] = [&txid, &sortition_id];
        query_row(conn, qry, &args)
    }

    /// Load up all snapshots, in ascending order by block height.  Great for testing!
    pub fn get_all_snapshots(&self) -> Result<Vec<BlockSnapshot>, db_error> {
        let qry = "SELECT * FROM snapshots ORDER BY block_height ASC";
        query_rows(self.conn(), qry, NO_PARAMS)
    }

    /// Get the schema version of a sortition DB, given the path to it.
    /// Returns the version string, if it exists
    pub fn get_db_version_from_path(path: &str) -> Result<Option<String>, db_error> {
        if fs::metadata(path).is_err() {
            return Err(db_error::NoDBError);
        }
        let index_path = db_mkdirs(path)?;
        let marf = SortitionDB::open_index(&index_path)?;
        SortitionDB::get_schema_version(marf.sqlite_conn())
    }

    /// Get the height of the highest burnchain block, given the DB path.
    /// Importantly, this will *not* apply any schema migrations.
    /// This is used to check if the DB is compatible with the current epoch.
    pub fn get_highest_block_height_from_path(path: &str) -> Result<u64, db_error> {
        if fs::metadata(path).is_err() {
            return Err(db_error::NoDBError);
        }
        let index_path = db_mkdirs(path)?;
        let marf = SortitionDB::open_index(&index_path)?;
        let sql = "SELECT MAX(block_height) FROM snapshots";
        Ok(query_rows(&marf.sqlite_conn(), sql, NO_PARAMS)?
            .pop()
            .expect("BUG: no snapshots in block_snapshots"))
    }

    /// Is a particular database version supported by a given epoch?
    pub fn is_db_version_supported_in_epoch(epoch: StacksEpochId, version: &str) -> bool {
        match epoch {
            StacksEpochId::Epoch10 => false,
            StacksEpochId::Epoch20 => (version == "1" || version == "2"),
            StacksEpochId::Epoch2_05 => version == "2",
        }
    }

    /// Get the database schema version, given a DB connection
    fn get_schema_version(conn: &Connection) -> Result<Option<String>, db_error> {
        let version = conn
            .query_row(
                "SELECT MAX(version) from db_config",
                rusqlite::NO_PARAMS,
                |row| row.get(0),
            )
            .optional()?;
        Ok(version)
    }

    fn apply_schema_2(tx: &SortitionDBTx, epochs: &[StacksEpoch]) -> Result<(), db_error> {
        for sql_exec in SORTITION_DB_SCHEMA_2 {
            tx.execute_batch(sql_exec)?;
        }

        SortitionDB::validate_and_insert_epochs(&tx, epochs)?;

        tx.execute(
            "INSERT OR REPLACE INTO db_config (version) VALUES (?1)",
            &["2"],
        )?;

        Ok(())
    }

    fn check_schema_version_or_error(&mut self) -> Result<(), db_error> {
        match SortitionDB::get_schema_version(self.conn()) {
            Ok(Some(version)) => {
                let expected_version = SORTITION_DB_VERSION.to_string();
                if version == expected_version {
                    Ok(())
                } else {
                    Err(db_error::Other(format!(
                        "The version of the sortition DB {} does not match the expected {} and cannot be updated from SortitionDB::open()",
                        version, expected_version
                    )))
                }
            }
            Ok(None) => panic!("The schema version of the sortition DB is not recorded."),
            Err(e) => panic!("Error obtaining the version of the sortition DB: {:?}", e),
        }
    }

    fn check_schema_version_and_update(&mut self, epochs: &[StacksEpoch]) -> Result<(), db_error> {
        let tx = self.tx_begin()?;
        match SortitionDB::get_schema_version(&tx) {
            Ok(Some(version)) => {
                let expected_version = SORTITION_DB_VERSION.to_string();
                if version == expected_version {
                    return Ok(());
                }
                if version == "1" {
                    SortitionDB::apply_schema_2(&tx, epochs)?;
                    tx.commit()?;
                    Ok(())
                } else {
                    panic!("The schema version of the sortition DB is invalid.")
                }
            }
            Ok(None) => panic!("The schema version of the sortition DB is not recorded."),
            Err(e) => panic!("Error obtaining the version of the sortition DB: {:?}", e),
        }
    }
}

impl<'a> SortitionDBConn<'a> {
    pub fn as_handle<'b>(&'b self, chain_tip: &SortitionId) -> SortitionHandleConn<'b> {
        SortitionHandleConn {
            index: self.index,
            context: SortitionHandleContext {
                first_block_height: self.context.first_block_height.clone(),
                chain_tip: chain_tip.clone(),
                pox_constants: self.context.pox_constants.clone(),
            },
        }
    }

    /// Given a burnchain consensus hash,
    /// go get the last N Stacks block headers that won sortition
    /// leading up to the given header hash.  The ith slot in the vector will be Some(...) if there
    /// was a sortition, and None if not.
    /// Returns up to num_headers prior block header hashes.
    /// The list of hashes will be in ascending order -- the lowest-height block is item 0.
    /// The last hash will be the hash for the given consensus hash.
    pub fn get_stacks_header_hashes(
        &self,
        num_headers: u64,
        tip_consensus_hash: &ConsensusHash,
        cache: &BlockHeaderCache,
    ) -> Result<Vec<(ConsensusHash, Option<BlockHeaderHash>)>, db_error> {
        let mut ret = vec![];
        let tip_snapshot = SortitionDB::get_block_snapshot_consensus(self, tip_consensus_hash)?
            .ok_or_else(|| db_error::NotFoundError)?;

        if !tip_snapshot.pox_valid {
            warn!("Consensus hash {:?} corresponds to a sortition that is not on the canonical PoX fork", tip_consensus_hash);
            return Err(db_error::InvalidPoxSortition);
        }

        assert!(
            tip_snapshot.block_height >= self.context.first_block_height,
            "DB corruption: have snapshot with a smaller block height than the first block height"
        );

        let db_handle = self.as_handle(&tip_snapshot.sortition_id);

        let headers_count =
            if tip_snapshot.block_height - self.context.first_block_height < num_headers {
                tip_snapshot.block_height - self.context.first_block_height
            } else {
                num_headers
            };

        let mut ancestor_consensus_hash = tip_snapshot.consensus_hash;

        for _i in 0..headers_count {
            if let Some((header_hash_opt, prev_consensus_hash)) =
                cache.get(&ancestor_consensus_hash)
            {
                // cache hit
                ret.push((ancestor_consensus_hash, header_hash_opt.clone()));
                ancestor_consensus_hash = prev_consensus_hash.clone();
                continue;
            }

            // cache miss
            let ancestor_snapshot = SortitionDB::get_block_snapshot_consensus(
                db_handle.conn(),
                &ancestor_consensus_hash,
            )?
            .expect(&format!(
                "Discontiguous index: missing block for consensus hash {}",
                ancestor_consensus_hash
            ));

            // this can happen if this call is interleaved with a PoX invalidation transaction
            if !ancestor_snapshot.pox_valid {
                warn!("Consensus hash {:?} corresponds to a sortition that is not on the canonical PoX fork", ancestor_consensus_hash);
                return Err(db_error::InvalidPoxSortition);
            }

            let header_hash_opt = if ancestor_snapshot.sortition {
                Some(ancestor_snapshot.winning_stacks_block_hash.clone())
            } else {
                None
            };

            debug!(
                "CACHE MISS {} (height {}): {:?}",
                &ancestor_consensus_hash, ancestor_snapshot.block_height, &header_hash_opt
            );

            ret.push((ancestor_snapshot.consensus_hash, header_hash_opt.clone()));

            let ancestor_snapshot_parent = SortitionDB::get_block_snapshot(
                db_handle.conn(),
                &ancestor_snapshot.parent_sortition_id,
            )?
            .expect(&format!(
                "Discontiguous index: missing parent block of parent burn header hash {}",
                &ancestor_snapshot.parent_burn_header_hash
            ));

            ancestor_consensus_hash = ancestor_snapshot_parent.consensus_hash;
        }

        ret.reverse();
        Ok(ret)
    }

    /// Get the height of a burnchain block
    pub fn inner_get_burn_block_height(
        &self,
        burn_header_hash: &BurnchainHeaderHash,
    ) -> Result<Option<u64>, db_error> {
        let qry = "SELECT block_height FROM snapshots WHERE burn_header_hash = ?1 LIMIT 1";
        query_row(self.conn(), qry, &[burn_header_hash])
    }

    /// Get the burnchain hash given a height
    pub fn inner_get_burn_header_hash(
        &self,
        height: u32,
    ) -> Result<Option<BurnchainHeaderHash>, db_error> {
        let tip = SortitionDB::get_canonical_burn_chain_tip(self.conn())?;
        let ancestor_opt =
            SortitionDB::get_ancestor_snapshot(&self, height as u64, &tip.sortition_id)?
                .map(|snapshot| snapshot.burn_header_hash);
        Ok(ancestor_opt)
    }
}

// High-level functions used by ChainsCoordinator
impl SortitionDB {
    pub fn get_sortition_id(
        &self,
        burnchain_header_hash: &BurnchainHeaderHash,
        sortition_tip: &SortitionId,
    ) -> Result<Option<SortitionId>, BurnchainError> {
        let handle = self.index_handle(sortition_tip);
        handle
            .get_sortition_id_for_bhh(burnchain_header_hash)
            .map_err(BurnchainError::from)
    }

    pub fn is_sortition_processed(
        &self,
        burnchain_header_hash: &BurnchainHeaderHash,
    ) -> Result<Option<SortitionId>, BurnchainError> {
        let qry = "SELECT sortition_id FROM snapshots WHERE burn_header_hash = ? AND pox_valid = 1";
        query_row(self.conn(), qry, &[burnchain_header_hash]).map_err(BurnchainError::from)
    }

    fn get_block_height(
        conn: &Connection,
        sortition_id: &SortitionId,
    ) -> Result<Option<u32>, db_error> {
        let qry = "SELECT block_height FROM snapshots WHERE sortition_id = ? LIMIT 1";
        conn.query_row(qry, &[sortition_id], |row| row.get(0))
            .optional()
            .map_err(db_error::from)
    }

    /// Is the given block an expected PoX anchor in this sortition history?
    ///  if so, return the Stacks block hash
    pub fn is_stacks_block_pox_anchor(
        &mut self,
        block: &BlockHeaderHash,
        sortition_tip: &SortitionId,
    ) -> Result<Option<BlockHeaderHash>, BurnchainError> {
        let handle = self.index_handle(sortition_tip);
        let expects_block_as_anchor = handle
            .get_tip_indexed(&db_keys::pox_anchor_to_prepare_end(block))?
            .map(|_| block.clone());

        return Ok(expects_block_as_anchor);
    }

    fn parse_last_anchor_block_hash(s: Option<String>) -> Option<BlockHeaderHash> {
        s.map(|s| {
            if s == "" {
                None
            } else {
                Some(BlockHeaderHash::from_hex(&s).expect("BUG: Bad BlockHeaderHash stored in DB"))
            }
        })
        .flatten()
    }

    pub fn invalidate_descendants_of(
        &mut self,
        burn_block: &BurnchainHeaderHash,
    ) -> Result<(), BurnchainError> {
        let db_tx = self.tx_begin()?;
        let mut queue = vec![burn_block.clone()];

        while let Some(header) = queue.pop() {
            db_tx.tx().execute(
                "UPDATE snapshots SET pox_valid = 0 WHERE parent_burn_header_hash = ?",
                &[&header],
            )?;
            let mut stmt = db_tx.prepare(
                "SELECT DISTINCT burn_header_hash FROM snapshots WHERE parent_burn_header_hash = ?",
            )?;
            for next_header in stmt.query_map(&[&header], |row| row.get(0))? {
                queue.push(next_header?);
            }
        }

        db_tx.commit()?;
        Ok(())
    }

    /// Get the last sortition in the prepare phase that chose a particular Stacks block as the anchor,
    ///   or if the anchor is not expected, return None
    pub fn get_prepare_end_for(
        &mut self,
        sortition_tip: &SortitionId,
        anchor: &BlockHeaderHash,
    ) -> Result<Option<BlockSnapshot>, BurnchainError> {
        let handle = self.index_handle(sortition_tip);
        let prepare_end_sortid = match handle
            .get_tip_indexed(&db_keys::pox_anchor_to_prepare_end(anchor))?
        {
            Some(s) => SortitionId::from_hex(&s).expect("CORRUPTION: DB stored bad sortition ID"),
            None => return Ok(None),
        };
        let snapshot =
            SortitionDB::get_block_snapshot(self.conn(), &prepare_end_sortid)?.expect(&format!(
            "BUG: Sortition ID for prepare phase end is known, but no BlockSnapshot is stored: {}",
            &prepare_end_sortid
        ));
        Ok(Some(snapshot))
    }

    /// Get the PoX ID at the particular sortition_tip
    pub fn get_pox_id(&mut self, sortition_tip: &SortitionId) -> Result<PoxId, BurnchainError> {
        let handle = self.index_handle(sortition_tip);
        handle.get_pox_id().map_err(BurnchainError::from)
    }

    pub fn get_sortition_result(
        &self,
        id: &SortitionId,
    ) -> Result<Option<(BlockSnapshot, BurnchainStateTransitionOps)>, BurnchainError> {
        let snapshot = match SortitionDB::get_block_snapshot(self.conn(), id)? {
            Some(x) => x,
            None => return Ok(None),
        };

        let sql_transition_ops = "SELECT accepted_ops, consumed_keys FROM snapshot_transition_ops WHERE sortition_id = ?";
        let transition_ops = self
            .conn()
            .query_row(sql_transition_ops, &[id], |row| {
                let accepted_ops: String = row.get_unwrap(0);
                let consumed_leader_keys: String = row.get_unwrap(1);
                Ok(BurnchainStateTransitionOps {
                    accepted_ops: serde_json::from_str(&accepted_ops)
                        .expect("CORRUPTION: DB stored bad transition ops"),
                    consumed_leader_keys: serde_json::from_str(&consumed_leader_keys)
                        .expect("CORRUPTION: DB stored bad transition ops"),
                })
            })
            .optional()?
            .expect("CORRUPTION: DB stored BlockSnapshot, but not the transition ops");

        Ok(Some((snapshot, transition_ops)))
    }

    ///
    /// # Arguments
    /// * `burn_header` - the burnchain block header to process sortition for
    /// * `ops` - the parsed blockstack operations (will be validated in this function)
    /// * `burnchain` - a reference to the burnchain information struct
    /// * `from_tip` - tip of the "sortition chain" that is being built on
    /// * `next_pox_info` - iff this sortition is the first block in a reward cycle, this should be Some
    ///
    pub fn evaluate_sortition(
        &mut self,
        burn_header: &BurnchainBlockHeader,
        ops: Vec<BlockstackOperationType>,
        burnchain: &Burnchain,
        from_tip: &SortitionId,
        next_pox_info: Option<RewardCycleInfo>,
    ) -> Result<
        (
            BlockSnapshot,
            BurnchainStateTransition,
            Option<RewardSetInfo>,
        ),
        BurnchainError,
    > {
        let parent_sort_id = self
            .get_sortition_id(&burn_header.parent_block_hash, from_tip)?
            .ok_or_else(|| {
                warn!("Unknown block {:?}", burn_header.parent_block_hash);
                BurnchainError::MissingParentBlock
            })?;

        let mut sortition_db_handle = SortitionHandleTx::begin(self, &parent_sort_id)?;
        let parent_snapshot = sortition_db_handle
            .get_block_snapshot(&burn_header.parent_block_hash, &parent_sort_id)?
            .ok_or_else(|| {
                warn!("Unknown block {:?}", burn_header.parent_block_hash);
                BurnchainError::MissingParentBlock
            })?;

        let parent_pox = sortition_db_handle.get_pox_id()?;

        let reward_set_vrf_hash = parent_snapshot
            .sortition_hash
            .mix_burn_header(&parent_snapshot.burn_header_hash);

        let reward_set_info = if burn_header.block_height >= burnchain.pox_constants.sunset_end {
            None
        } else {
            sortition_db_handle.pick_recipients(
                burnchain,
                burn_header.block_height,
                &reward_set_vrf_hash,
                next_pox_info.as_ref(),
            )?
        };

        // Get any initial mining bonus which would be due to the winner of this block.
        let bonus_remaining =
            sortition_db_handle.get_initial_mining_bonus_remaining(&parent_sort_id)?;

        let initial_mining_bonus = if bonus_remaining > 0 {
            let mining_bonus_per_block = sortition_db_handle
                .get_initial_mining_bonus_per_block(&parent_sort_id)?
                .expect("BUG: initial mining bonus amount written, but not the per block amount.");
            cmp::min(bonus_remaining, mining_bonus_per_block)
        } else {
            0
        };

        let new_snapshot = sortition_db_handle.process_block_txs(
            &parent_snapshot,
            burn_header,
            burnchain,
            ops,
            next_pox_info,
            parent_pox,
            reward_set_info.as_ref(),
            initial_mining_bonus,
        )?;

        sortition_db_handle.store_transition_ops(&new_snapshot.0.sortition_id, &new_snapshot.1)?;

        // commit everything!
        sortition_db_handle.commit()?;
        Ok((new_snapshot.0, new_snapshot.1, reward_set_info))
    }

    #[cfg(test)]
    pub fn test_get_next_block_recipients(
        &mut self,
        burnchain: &Burnchain,
        next_pox_info: Option<&RewardCycleInfo>,
    ) -> Result<Option<RewardSetInfo>, BurnchainError> {
        let parent_snapshot = SortitionDB::get_canonical_burn_chain_tip(self.conn())?;
        self.get_next_block_recipients(burnchain, &parent_snapshot, next_pox_info)
    }

    pub fn get_next_block_recipients(
        &mut self,
        burnchain: &Burnchain,
        parent_snapshot: &BlockSnapshot,
        next_pox_info: Option<&RewardCycleInfo>,
    ) -> Result<Option<RewardSetInfo>, BurnchainError> {
        let reward_set_vrf_hash = parent_snapshot
            .sortition_hash
            .mix_burn_header(&parent_snapshot.burn_header_hash);

        let mut sortition_db_handle =
            SortitionHandleTx::begin(self, &parent_snapshot.sortition_id)?;
        if parent_snapshot.block_height + 1 >= burnchain.pox_constants.sunset_end {
            Ok(None)
        } else {
            sortition_db_handle.pick_recipients(
                burnchain,
                parent_snapshot.block_height + 1,
                &reward_set_vrf_hash,
                next_pox_info,
            )
        }
    }

    pub fn is_stacks_block_in_sortition_set(
        &self,
        sortition_id: &SortitionId,
        block_to_check: &BlockHeaderHash,
    ) -> Result<bool, BurnchainError> {
        let result = self
            .index_handle(sortition_id)
            .get_tip_indexed(&db_keys::stacks_block_present(block_to_check))?;
        Ok(result.is_some())
    }

    pub fn latest_stacks_blocks_processed(
        &self,
        sortition_id: &SortitionId,
    ) -> Result<u64, BurnchainError> {
        let db_handle = self.index_handle(sortition_id);
        SortitionDB::get_max_arrival_index(&db_handle).map_err(|e| BurnchainError::from(e))
    }

    /// Get a burn blockchain snapshot, given a burnchain configuration struct.
    /// Used mainly by the network code to determine what the chain tip currently looks like.
    pub fn get_burnchain_view(
        conn: &DBConn,
        burnchain: &Burnchain,
        chain_tip: &BlockSnapshot,
    ) -> Result<BurnchainView, db_error> {
        if chain_tip.block_height < burnchain.first_block_height {
            // should never happen, but don't panic since this is network-callable code
            error!(
                "Invalid block height from DB: {}: expected at least {}",
                chain_tip.block_height, burnchain.first_block_height
            );
            return Err(db_error::Corruption);
        }

        if chain_tip.block_height < burnchain.stable_confirmations as u64 {
            // should never happen, but don't panic since this is network-callable code
            error!(
                "Invalid block height from DB: {}: expected at least {}",
                chain_tip.block_height, burnchain.stable_confirmations
            );
            return Err(db_error::Corruption);
        }

        let stable_block_height = cmp::max(
            burnchain.first_block_height,
            chain_tip.block_height - (burnchain.stable_confirmations as u64),
        );

        // get all burn block hashes between the chain tip, and the stable height back
        // MAX_NEIGHBOR_BLOCK_DELAY
        let oldest_height = if stable_block_height < MAX_NEIGHBOR_BLOCK_DELAY {
            0
        } else {
            stable_block_height - MAX_NEIGHBOR_BLOCK_DELAY
        };

        let mut last_burn_block_hashes = HashMap::new();
        let tip_height = chain_tip.block_height;

        let mut cursor = chain_tip.clone();
        let mut cur_height = cursor.block_height;

        for _height in oldest_height..(tip_height + 1) {
            let (ancestor_hash, ancestor_height) =
                if cursor.block_height > burnchain.first_block_height {
                    match SortitionDB::get_block_snapshot(conn, &cursor.parent_sortition_id) {
                        Ok(Some(new_cursor)) => {
                            let ret = (cursor.burn_header_hash.clone(), cursor.block_height);

                            cursor = new_cursor;
                            assert_eq!(cursor.block_height + 1, cur_height);

                            cur_height = cursor.block_height;
                            ret
                        }
                        _ => {
                            cur_height = cur_height.saturating_sub(1);
                            (burnchain.first_block_hash.clone(), cur_height)
                        }
                    }
                } else {
                    cur_height = cur_height.saturating_sub(1);
                    (burnchain.first_block_hash.clone(), cur_height)
                };

            last_burn_block_hashes.insert(ancestor_height, ancestor_hash);
        }

        let burn_stable_block_hash = last_burn_block_hashes
            .get(&stable_block_height)
            .unwrap_or(&burnchain.first_block_hash)
            .clone();

        test_debug!(
            "Chain view: {},{}-{},{}",
            chain_tip.block_height,
            chain_tip.burn_header_hash,
            stable_block_height,
            &burn_stable_block_hash
        );
        Ok(BurnchainView {
            burn_block_height: chain_tip.block_height,
            burn_block_hash: chain_tip.burn_header_hash,
            burn_stable_block_height: stable_block_height,
            burn_stable_block_hash: burn_stable_block_hash,
            last_burn_block_hashes: last_burn_block_hashes,
        })
    }
}

// Querying methods
impl SortitionDB {
    /// Get the canonical burn chain tip -- the tip of the longest burn chain we know about.
    /// Break ties deterministically by ordering on burnchain block hash.
    pub fn get_canonical_burn_chain_tip(conn: &Connection) -> Result<BlockSnapshot, db_error> {
        let qry = "SELECT * FROM snapshots WHERE pox_valid = 1 ORDER BY block_height DESC, burn_header_hash ASC LIMIT 1";
        query_row(conn, qry, NO_PARAMS)
            .map(|opt| opt.expect("CORRUPTION: No canonical burnchain tip"))
    }

    /// Get the canonical burn chain tip -- the tip of the longest burn chain we know about.
    /// Break ties deterministically by ordering on burnchain block hash.
    pub fn get_canonical_chain_tip_bhh(conn: &Connection) -> Result<BurnchainHeaderHash, db_error> {
        let qry = "SELECT burn_header_hash FROM snapshots WHERE pox_valid = 1 ORDER BY block_height DESC, burn_header_hash ASC LIMIT 1";
        match conn.query_row(qry, NO_PARAMS, |row| row.get(0)).optional() {
            Ok(opt) => Ok(opt.expect("CORRUPTION: No canonical burnchain tip")),
            Err(e) => Err(db_error::from(e)),
        }
    }

    /// Get the canonical burn chain tip -- the tip of the longest burn chain we know about.
    /// Break ties deterministically by ordering on burnchain block hash.
    pub fn get_canonical_sortition_tip(conn: &Connection) -> Result<SortitionId, db_error> {
        let qry = "SELECT sortition_id FROM snapshots WHERE pox_valid = 1 ORDER BY block_height DESC, burn_header_hash ASC LIMIT 1";
        match conn.query_row(qry, NO_PARAMS, |row| row.get(0)).optional() {
            Ok(opt) => Ok(opt.expect("CORRUPTION: No canonical burnchain tip")),
            Err(e) => Err(db_error::from(e)),
        }
    }

    pub fn get_stack_stx_ops(
        conn: &Connection,
        burn_header_hash: &BurnchainHeaderHash,
    ) -> Result<Vec<StackStxOp>, db_error> {
        query_rows(
            conn,
            "SELECT * FROM stack_stx WHERE burn_header_hash = ?",
            &[burn_header_hash],
        )
    }

    pub fn get_transfer_stx_ops(
        conn: &Connection,
        burn_header_hash: &BurnchainHeaderHash,
    ) -> Result<Vec<TransferStxOp>, db_error> {
        query_rows(
            conn,
            "SELECT * FROM transfer_stx WHERE burn_header_hash = ?",
            &[burn_header_hash],
        )
    }

    pub fn index_handle_at_tip<'a>(&'a self) -> SortitionHandleConn<'a> {
        let sortition_id = SortitionDB::get_canonical_sortition_tip(self.conn()).unwrap();
        self.index_handle(&sortition_id)
    }

    /// Open a tx handle at the burn chain tip
    pub fn tx_begin_at_tip<'a>(&'a mut self) -> SortitionHandleTx<'a> {
        let sortition_id = SortitionDB::get_canonical_sortition_tip(self.conn()).unwrap();
        self.tx_handle_begin(&sortition_id).unwrap()
    }

    /// Get the canonical Stacks chain tip -- this gets memoized on the canonical burn chain tip.
    pub fn get_canonical_stacks_chain_tip_hash(
        conn: &Connection,
    ) -> Result<(ConsensusHash, BlockHeaderHash), db_error> {
        let sn = SortitionDB::get_canonical_burn_chain_tip(conn)?;

        let stacks_block_hash = sn.canonical_stacks_tip_hash;
        let consensus_hash = sn.canonical_stacks_tip_consensus_hash;

        Ok((consensus_hash, stacks_block_hash))
    }

    /// Get an accepted stacks block header in a fork whose chain tip has not yet committed
    /// to it.
    fn get_accepted_stacks_block_pointer(
        conn: &Connection,
        tip_consensus_hash: &ConsensusHash,
        stacks_block_hash: &BlockHeaderHash,
    ) -> Result<Option<AcceptedStacksBlockHeader>, db_error> {
        let args: &[&dyn ToSql] = &[tip_consensus_hash, stacks_block_hash];
        query_row_panic(conn, "SELECT * FROM canonical_accepted_stacks_blocks WHERE tip_consensus_hash = ?1 AND stacks_block_hash = ?2", args,
                        || format!("BUG: the same Stacks block {} shows up twice or more in the same burn chain fork (whose tip is {})", stacks_block_hash, tip_consensus_hash))
    }

    /// Add an accepted Stacks block to the canonical accepted stacks header table, to indicate
    /// that it will be committed to by the next burn block added to the canonical chain tip.  Used
    /// to identify Stacks blocks that get accepted in the mean time, so we can ensure that the
    /// canonical burn chain tip always points to the canonical stacks chain tip.
    fn insert_accepted_stacks_block_pointer(
        tx: &Transaction,
        tip_consensus_hash: &ConsensusHash,
        consensus_hash: &ConsensusHash,
        stacks_block_hash: &BlockHeaderHash,
        stacks_block_height: u64,
    ) -> Result<(), db_error> {
        let args: &[&dyn ToSql] = &[
            tip_consensus_hash,
            consensus_hash,
            stacks_block_hash,
            &u64_to_sql(stacks_block_height)?,
        ];
        tx.execute("INSERT OR REPLACE INTO canonical_accepted_stacks_blocks (tip_consensus_hash, consensus_hash, stacks_block_hash, block_height) VALUES (?1, ?2, ?3, ?4)", args)
            .map_err(db_error::SqliteError)?;
        Ok(())
    }

    /// Get the maximum arrival index for any known snapshot.
    fn get_max_arrival_index(conn: &Connection) -> Result<u64, db_error> {
        match conn
            .query_row(
                "SELECT IFNULL(MAX(arrival_index), 0) FROM snapshots",
                NO_PARAMS,
                |row| Ok(u64::from_row(row).expect("Expected u64 in database")),
            )
            .optional()?
        {
            Some(arrival_index) => Ok(arrival_index),
            None => Ok(0),
        }
    }

    /// Get a snapshot with an arrived block (i.e. a block that was marked as processed)
    fn get_snapshot_by_arrival_index(
        conn: &Connection,
        arrival_index: u64,
    ) -> Result<Option<BlockSnapshot>, db_error> {
        query_row_panic(
            conn,
            "SELECT * FROM snapshots WHERE arrival_index = ?1 AND stacks_block_accepted > 0 AND pox_valid = 1",
            &[&u64_to_sql(arrival_index)?],
            || "BUG: multiple snapshots have the same non-zero arrival index".to_string(),
        )
    }

    pub fn get_sortition_id_by_consensus(
        conn: &Connection,
        consensus_hash: &ConsensusHash,
    ) -> Result<Option<SortitionId>, db_error> {
        let qry = "SELECT sortition_id FROM snapshots WHERE consensus_hash = ?1 AND pox_valid = 1 LIMIT 1";
        let args = [&consensus_hash];
        query_row_panic(conn, qry, &args, || {
            format!(
                "FATAL: multiple block snapshots for the same block with consensus hash {}",
                consensus_hash
            )
        })
    }

    /// Get a snapshot for an existing burn chain block given its consensus hash.
    /// The snapshot may not be valid.
    pub fn get_block_snapshot_consensus(
        conn: &Connection,
        consensus_hash: &ConsensusHash,
    ) -> Result<Option<BlockSnapshot>, db_error> {
        let qry = "SELECT * FROM snapshots WHERE consensus_hash = ?1";
        let args = [&consensus_hash];
        query_row_panic(conn, qry, &args, || {
            format!(
                "FATAL: multiple block snapshots for the same block with consensus hash {}",
                consensus_hash
            )
        })
    }

    /// Get a snapshot for an processed sortition.
    /// The snapshot may not be valid
    pub fn get_block_snapshot(
        conn: &Connection,
        sortition_id: &SortitionId,
    ) -> Result<Option<BlockSnapshot>, db_error> {
        let qry = "SELECT * FROM snapshots WHERE sortition_id = ?1";
        let args = [&sortition_id];
        query_row_panic(conn, qry, &args, || {
            format!(
                "FATAL: multiple block snapshots for the same block {}",
                sortition_id
            )
        })
        .map(|x| {
            if x.is_none() {
                test_debug!("No snapshot with burn hash {}", sortition_id);
            }
            x
        })
    }

    /// Get the first snapshot
    pub fn get_first_block_snapshot(conn: &Connection) -> Result<BlockSnapshot, db_error> {
        let qry = "SELECT * FROM snapshots WHERE consensus_hash = ?1";
        let result = query_row_panic(conn, qry, &[&ConsensusHash::empty()], || {
            "FATAL: multiple first-block snapshots".into()
        })?;
        match result {
            None => {
                // should never happen
                panic!("FATAL: no first snapshot");
            }
            Some(snapshot) => Ok(snapshot),
        }
    }

    pub fn is_pox_active(
        &self,
        burnchain: &Burnchain,
        block: &BlockSnapshot,
    ) -> Result<bool, db_error> {
        let reward_start_height = burnchain.reward_cycle_to_block_height(
            burnchain
                .block_height_to_reward_cycle(block.block_height)
                .ok_or_else(|| db_error::NotFoundError)?,
        );
        let sort_id_of_start =
            get_ancestor_sort_id(&self.index_conn(), reward_start_height, &block.sortition_id)?
                .ok_or_else(|| db_error::NotFoundError)?;

        let handle = self.index_handle(&sort_id_of_start);
        Ok(handle.get_reward_set_size()? > 0)
    }

    /// Find out how any burn tokens were destroyed in a given block on a given fork.
    pub fn get_block_burn_amount(
        conn: &Connection,
        block_snapshot: &BlockSnapshot,
    ) -> Result<u64, db_error> {
        let user_burns = SortitionDB::get_user_burns_by_block(conn, &block_snapshot.sortition_id)?;
        let block_commits =
            SortitionDB::get_block_commits_by_block(conn, &block_snapshot.sortition_id)?;
        let mut burn_total: u64 = 0;

        for i in 0..user_burns.len() {
            burn_total = burn_total
                .checked_add(user_burns[i].burn_fee)
                .expect("Way too many tokens burned");
        }
        for i in 0..block_commits.len() {
            burn_total = burn_total
                .checked_add(block_commits[i].burn_fee)
                .expect("Way too many tokens burned");
        }
        Ok(burn_total)
    }

    /// Get all user burns registered in a block on is fork.
    /// Returns list of user burns in order by vtxindex.
    pub fn get_user_burns_by_block(
        conn: &Connection,
        sortition: &SortitionId,
    ) -> Result<Vec<UserBurnSupportOp>, db_error> {
        let qry = "SELECT * FROM user_burn_support WHERE sortition_id = ?1 ORDER BY vtxindex ASC";
        let args: &[&dyn ToSql] = &[sortition];

        query_rows(conn, qry, args)
    }

    /// Get all block commitments registered in a block on the burn chain's history in this fork.
    /// Returns the list of block commits in order by vtxindex.
    pub fn get_block_commits_by_block(
        conn: &Connection,
        sortition: &SortitionId,
    ) -> Result<Vec<LeaderBlockCommitOp>, db_error> {
        let qry = "SELECT * FROM block_commits WHERE sortition_id = ?1 ORDER BY vtxindex ASC";
        let args: &[&dyn ToSql] = &[sortition];

        query_rows(conn, qry, args)
    }

    /// Get all the missed block commits that were intended to be included in the given
    ///  block but were not
    pub fn get_missed_commits_by_intended(
        conn: &Connection,
        sortition: &SortitionId,
    ) -> Result<Vec<MissedBlockCommit>, db_error> {
        let qry = "SELECT * FROM missed_commits WHERE intended_sortition_id = ?1";
        let args: &[&dyn ToSql] = &[sortition];

        query_rows(conn, qry, args)
    }

    /// Get all leader keys registered in a block on the burn chain's history in this fork.
    /// Returns the list of leader keys in order by vtxindex.
    pub fn get_leader_keys_by_block(
        conn: &Connection,
        sortition: &SortitionId,
    ) -> Result<Vec<LeaderKeyRegisterOp>, db_error> {
        let qry = "SELECT * FROM leader_keys WHERE sortition_id = ?1 ORDER BY vtxindex ASC";
        let args: &[&dyn ToSql] = &[sortition];

        query_rows(conn, qry, args)
    }

    pub fn get_block_winning_vtxindex(
        conn: &Connection,
        sortition: &SortitionId,
    ) -> Result<Option<u16>, db_error> {
        let qry = "SELECT vtxindex FROM block_commits WHERE sortition_id = ?1 
                    AND txid = (
                      SELECT winning_block_txid FROM snapshots WHERE sortition_id = ?2 LIMIT 1) LIMIT 1";
        let args: &[&dyn ToSql] = &[sortition, sortition];
        conn.query_row(qry, args, |row| row.get(0))
            .optional()
            .map_err(db_error::from)
    }

    /// Given the fork index hash of a chain tip, and a block height that is an ancestor of the last
    /// block in this fork, find the snapshot of the block at that height.
    pub fn get_ancestor_snapshot<C: SortitionContext>(
        ic: &IndexDBConn<'_, C, SortitionId>,
        ancestor_block_height: u64,
        tip_block_hash: &SortitionId,
    ) -> Result<Option<BlockSnapshot>, db_error> {
        assert!(ancestor_block_height < BLOCK_HEIGHT_MAX);

        let ancestor = match get_ancestor_sort_id(ic, ancestor_block_height, tip_block_hash)? {
            Some(id) => id,
            None => {
                debug!(
                    "No ancestor block {} from {} in index",
                    ancestor_block_height, tip_block_hash
                );
                return Ok(None);
            }
        };

        SortitionDB::get_block_snapshot(ic, &ancestor)
    }

    /// Given the fork index hash of a chain tip, and a block height that is an ancestor of the last
    /// block in this fork, find the snapshot of the block at that height.
    pub fn get_ancestor_snapshot_tx<C: SortitionContext>(
        ic: &mut IndexDBTx<'_, C, SortitionId>,
        ancestor_block_height: u64,
        tip_block_hash: &SortitionId,
    ) -> Result<Option<BlockSnapshot>, db_error> {
        assert!(ancestor_block_height < BLOCK_HEIGHT_MAX);

        let ancestor = match get_ancestor_sort_id_tx(ic, ancestor_block_height, tip_block_hash)? {
            Some(id) => id,
            None => {
                debug!(
                    "No ancestor block {} from {} in index",
                    ancestor_block_height, tip_block_hash
                );
                return Ok(None);
            }
        };

        SortitionDB::get_block_snapshot(ic.tx(), &ancestor)
    }

    /// Get a parent block commit at a specific location in the burn chain on a particular fork.
    /// Returns None if there is no block commit at this location.
    pub fn get_block_commit_parent<C: SortitionContext>(
        ic: &IndexDBConn<'_, C, SortitionId>,
        block_height: u64,
        vtxindex: u32,
        tip: &SortitionId,
    ) -> Result<Option<LeaderBlockCommitOp>, db_error> {
        assert!(block_height < BLOCK_HEIGHT_MAX);
        let ancestor_id = match get_ancestor_sort_id(ic, block_height, tip)? {
            Some(id) => id,
            None => {
                return Ok(None);
            }
        };

        SortitionDB::get_block_commit_of_sortition(ic, &ancestor_id, block_height, vtxindex)
    }

    fn get_block_commit_of_sortition(
        conn: &Connection,
        sortition: &SortitionId,
        block_height: u64,
        vtxindex: u32,
    ) -> Result<Option<LeaderBlockCommitOp>, db_error> {
        assert!(block_height < BLOCK_HEIGHT_MAX);

        let qry = "SELECT * FROM block_commits WHERE sortition_id = ?1 AND block_height = ?2 AND vtxindex = ?3 LIMIT 2";
        let args: &[&dyn ToSql] = &[sortition, &u64_to_sql(block_height)?, &vtxindex];
        query_row_panic(conn, qry, args, || {
            format!(
                "Multiple parent blocks at {},{} in {}",
                block_height, vtxindex, sortition
            )
        })
    }

    /// Get a leader key at a specific location in the burn chain's fork history, given the
    /// matching block commit's fork index root (block_height and vtxindex are the leader's
    /// calculated location in this fork).
    /// Returns None if there is no leader key at this location.
    pub fn get_leader_key_at<C: SortitionContext>(
        ic: &IndexDBConn<'_, C, SortitionId>,
        key_block_height: u64,
        key_vtxindex: u32,
        tip: &SortitionId,
    ) -> Result<Option<LeaderKeyRegisterOp>, db_error> {
        assert!(key_block_height < BLOCK_HEIGHT_MAX);
        let ancestor_snapshot = match SortitionDB::get_ancestor_snapshot(ic, key_block_height, tip)?
        {
            Some(sn) => sn,
            None => {
                return Ok(None);
            }
        };

        let qry = "SELECT * FROM leader_keys WHERE sortition_id = ?1 AND block_height = ?2 AND vtxindex = ?3 LIMIT 2";
        let args: &[&dyn ToSql] = &[
            &ancestor_snapshot.sortition_id,
            &u64_to_sql(key_block_height)?,
            &key_vtxindex,
        ];
        query_row_panic(ic, qry, args, || {
            format!(
                "Multiple keys at {},{} in {}",
                key_block_height, key_vtxindex, tip
            )
        })
    }

    /// Get a block commit by its committed block
    pub fn get_block_commit_for_stacks_block(
        conn: &Connection,
        consensus_hash: &ConsensusHash,
        block_hash: &BlockHeaderHash,
    ) -> Result<Option<LeaderBlockCommitOp>, db_error> {
        let (sortition_id, winning_txid) = match SortitionDB::get_block_snapshot_consensus(
            conn,
            consensus_hash,
        )? {
            Some(sn) => {
                if !sn.pox_valid {
                    warn!("Consensus hash {:?} corresponds to a sortition that is not on the canonical PoX fork", consensus_hash);
                    return Err(db_error::InvalidPoxSortition);
                }
                (sn.sortition_id, sn.winning_block_txid)
            }
            None => {
                return Ok(None);
            }
        };

        let qry = "SELECT * FROM block_commits WHERE sortition_id = ?1 AND block_header_hash = ?2 AND txid = ?3";
        let args: [&dyn ToSql; 3] = [&sortition_id, &block_hash, &winning_txid];
        query_row_panic(conn, qry, &args, || {
            format!("FATAL: multiple block commits for {}", &block_hash)
        })
    }

    /// Get a block snapshot for a winning block hash in a given burn chain fork.
    pub fn get_block_snapshot_for_winning_stacks_block(
        ic: &SortitionDBConn,
        tip: &SortitionId,
        block_hash: &BlockHeaderHash,
    ) -> Result<Option<BlockSnapshot>, db_error> {
        match ic.get_indexed(tip, &db_keys::stacks_block_present(block_hash))? {
            Some(sortition_id_hex) => {
                let sortition_id = SortitionId::from_hex(&sortition_id_hex)
                    .expect("FATAL: DB stored non-parseable sortition id");
                SortitionDB::get_block_snapshot(ic, &sortition_id)
            }
            None => Ok(None),
        }
    }

    /// Merge the result of get_stacks_header_hashes() into a BlockHeaderCache
    pub fn merge_block_header_cache(
        cache: &mut BlockHeaderCache,
        header_data: &Vec<(ConsensusHash, Option<BlockHeaderHash>)>,
    ) -> () {
        if header_data.len() > 0 {
            let mut i = header_data.len() - 1;
            while i > 0 {
                let cur_consensus_hash = &header_data[i].0;
                let cur_block_opt = &header_data[i].1;

                if let Some((ref cached_block_opt, _)) = cache.get(cur_consensus_hash) {
                    assert_eq!(cached_block_opt, cur_block_opt);
                } else {
                    let prev_consensus_hash = header_data[i - 1].0.clone();
                    cache.insert(
                        (*cur_consensus_hash).clone(),
                        ((*cur_block_opt).clone(), prev_consensus_hash.clone()),
                    );
                }

                i -= 1;
            }
        }
        debug!("Block header cache has {} items", cache.len());
    }

    /// Get a blockstack burnchain operation by txid
    #[cfg(test)]
    pub fn get_burnchain_transaction(
        conn: &Connection,
        txid: &Txid,
    ) -> Result<Option<BlockstackOperationType>, db_error> {
        // leader key?
        let leader_key_sql = "SELECT * FROM leader_keys WHERE txid = ?1 LIMIT 1";
        let args = [&txid];

        let leader_key_res = query_row_panic(conn, &leader_key_sql, &args, || {
            "Multiple leader keys with same txid".to_string()
        })?;
        if let Some(leader_key) = leader_key_res {
            return Ok(Some(BlockstackOperationType::LeaderKeyRegister(leader_key)));
        }

        // block commit?
        let block_commit_sql = "SELECT * FROM block_commits WHERE txid = ?1 LIMIT 1";

        let block_commit_res = query_row_panic(conn, &block_commit_sql, &args, || {
            "Multiple block commits with same txid".to_string()
        })?;
        if let Some(block_commit) = block_commit_res {
            return Ok(Some(BlockstackOperationType::LeaderBlockCommit(
                block_commit,
            )));
        }

        // user burn?
        let user_burn_sql = "SELECT * FROM user_burn_support WHERE txid = ?1 LIMIT 1".to_string();

        let user_burn_res = query_row_panic(conn, &user_burn_sql, &args, || {
            "Multiple user burns with same txid".to_string()
        })?;
        if let Some(user_burn) = user_burn_res {
            return Ok(Some(BlockstackOperationType::UserBurnSupport(user_burn)));
        }

        Ok(None)
    }

    /// Get the StacksEpoch for a given burn block height
    pub fn get_stacks_epoch(
        conn: &DBConn,
        burn_block_height: u64,
    ) -> Result<Option<StacksEpoch>, db_error> {
        let sql =
            "SELECT * FROM epochs WHERE start_block_height <= ?1 AND ?2 < end_block_height LIMIT 1";
        let args: &[&dyn ToSql] = &[
            &u64_to_sql(burn_block_height)?,
            &u64_to_sql(burn_block_height)?,
        ];
        query_row(conn, sql, args)
    }
<<<<<<< HEAD
=======

    /// Get all StacksEpochs, in order by ascending start height
    pub fn get_stacks_epochs(conn: &DBConn) -> Result<Vec<StacksEpoch>, db_error> {
        let sql = "SELECT * FROM epochs ORDER BY start_block_height ASC";
        query_rows(conn, sql, NO_PARAMS)
    }

    pub fn get_stacks_epoch_by_epoch_id(
        conn: &DBConn,
        epoch_id: &StacksEpochId,
    ) -> Result<Option<StacksEpoch>, db_error> {
        let sql = "SELECT * FROM epochs WHERE epoch_id = ?1 LIMIT 1";
        let args: &[&dyn ToSql] = &[&(*epoch_id as u32)];
        query_row(conn, sql, args)
    }
>>>>>>> ac6575c4
}

impl<'a> SortitionHandleTx<'a> {
    /// Append a snapshot to a chain tip, and update various chain tip statistics.
    /// Returns the new state root of this fork.
    /// `initialize_bonus` - if Some(..), then this snapshot is the first mined snapshot,
    ///    and this method should initialize the `initial_mining_bonus` fields in the sortition db.
    pub fn append_chain_tip_snapshot(
        &mut self,
        parent_snapshot: &BlockSnapshot,
        snapshot: &BlockSnapshot,
        block_ops: &Vec<BlockstackOperationType>,
        missed_commits: &Vec<MissedBlockCommit>,
        next_pox_info: Option<RewardCycleInfo>,
        reward_info: Option<&RewardSetInfo>,
        initialize_bonus: Option<InitialMiningBonus>,
    ) -> Result<TrieHash, db_error> {
        assert_eq!(
            snapshot.parent_burn_header_hash,
            parent_snapshot.burn_header_hash
        );
        assert_eq!(snapshot.parent_sortition_id, parent_snapshot.sortition_id);
        assert_eq!(parent_snapshot.block_height + 1, snapshot.block_height);
        if snapshot.sortition {
            assert_eq!(parent_snapshot.num_sortitions + 1, snapshot.num_sortitions);
        } else {
            assert_eq!(parent_snapshot.num_sortitions, snapshot.num_sortitions);
        }

        let mut parent_sn = parent_snapshot.clone();
        let root_hash = self.index_add_fork_info(
            &mut parent_sn,
            snapshot,
            block_ops,
            next_pox_info,
            reward_info,
            initialize_bonus,
        )?;

        let mut sn = snapshot.clone();
        sn.index_root = root_hash.clone();

        // preserve memoized stacks chain tip from this burn chain fork
        sn.canonical_stacks_tip_height = parent_sn.canonical_stacks_tip_height;
        sn.canonical_stacks_tip_hash = parent_sn.canonical_stacks_tip_hash;
        sn.canonical_stacks_tip_consensus_hash = parent_sn.canonical_stacks_tip_consensus_hash;

        self.insert_block_snapshot(&sn)?;

        for block_op in block_ops {
            self.store_burnchain_transaction(block_op, &sn.sortition_id)?;
        }

        for missed_commit in missed_commits {
            self.insert_missed_block_commit(missed_commit)?;
        }

        Ok(root_hash)
    }

    pub fn get_initial_mining_bonus_remaining(
        &mut self,
        chain_tip: &SortitionId,
    ) -> Result<u128, db_error> {
        self.get_indexed(&chain_tip, db_keys::initial_mining_bonus_remaining())?
            .map(|s| Ok(s.parse().expect("BUG: bad mining bonus stored in DB")))
            .unwrap_or(Ok(0))
    }

    pub fn get_initial_mining_bonus_per_block(
        &mut self,
        chain_tip: &SortitionId,
    ) -> Result<Option<u128>, db_error> {
        Ok(self
            .get_indexed(&chain_tip, db_keys::initial_mining_bonus_per_block())?
            .map(|s| s.parse().expect("BUG: bad mining bonus stored in DB")))
    }

    #[cfg(test)]
    fn store_burn_distribution(
        &mut self,
        new_sortition: &SortitionId,
        transition: &BurnchainStateTransition,
    ) {
        let create = "CREATE TABLE IF NOT EXISTS snapshot_burn_distributions (sortition_id TEXT PRIMARY KEY, data TEXT NOT NULL);";
        self.execute(create, NO_PARAMS).unwrap();
        let sql = "INSERT INTO snapshot_burn_distributions (sortition_id, data) VALUES (?, ?)";
        let args: &[&dyn ToSql] = &[
            new_sortition,
            &serde_json::to_string(&transition.burn_dist).unwrap(),
        ];
        self.execute(sql, args).unwrap();
    }

    #[cfg(not(test))]
    fn store_burn_distribution(
        &mut self,
        _new_sortition: &SortitionId,
        _transition: &BurnchainStateTransition,
    ) {
    }

    fn store_transition_ops(
        &mut self,
        new_sortition: &SortitionId,
        transition: &BurnchainStateTransition,
    ) -> Result<(), db_error> {
        let sql = "INSERT INTO snapshot_transition_ops (sortition_id, accepted_ops, consumed_keys) VALUES (?, ?, ?)";
        let args: &[&dyn ToSql] = &[
            new_sortition,
            &serde_json::to_string(&transition.accepted_ops).unwrap(),
            &serde_json::to_string(&transition.consumed_leader_keys).unwrap(),
        ];
        self.execute(sql, args)?;
        self.store_burn_distribution(new_sortition, transition);
        Ok(())
    }

    fn get_pox_id(&mut self) -> Result<PoxId, db_error> {
        let chain_tip = self.context.chain_tip.clone();
        let pox_id = self
            .get_indexed(&chain_tip, db_keys::pox_identifier())?
            .map(|s| s.parse().expect("BUG: Bad PoX identifier stored in DB"))
            .expect("BUG: No PoX identifier stored.");
        Ok(pox_id)
    }

    /// Store a blockstack burnchain operation
    fn store_burnchain_transaction(
        &mut self,
        blockstack_op: &BlockstackOperationType,
        sort_id: &SortitionId,
    ) -> Result<(), db_error> {
        match blockstack_op {
            BlockstackOperationType::LeaderKeyRegister(ref op) => {
                info!(
                    "ACCEPTED({}) leader key register {} at {},{}",
                    op.block_height, &op.txid, op.block_height, op.vtxindex
                );
                self.insert_leader_key(op, sort_id)
            }
            BlockstackOperationType::LeaderBlockCommit(ref op) => {
                info!(
                    "ACCEPTED({}) leader block commit {} at {},{}",
                    op.block_height, &op.txid, op.block_height, op.vtxindex;
                    "apparent_sender" => %op.apparent_sender.to_bitcoin_address(BitcoinNetworkType::Mainnet)
                );
                self.insert_block_commit(op, sort_id)
            }
            BlockstackOperationType::UserBurnSupport(ref op) => {
                info!(
                    "ACCEPTED({}) user burn support {} at {},{}",
                    op.block_height, &op.txid, op.block_height, op.vtxindex
                );
                self.insert_user_burn(op, sort_id)
            }
            BlockstackOperationType::StackStx(ref op) => {
                info!(
                    "ACCEPTED({}) stack stx opt {} at {},{}",
                    op.block_height, &op.txid, op.block_height, op.vtxindex
                );
                self.insert_stack_stx(op)
            }
            BlockstackOperationType::TransferStx(ref op) => {
                info!(
                    "ACCEPTED({}) transfer stx opt {} at {},{}",
                    op.block_height, &op.txid, op.block_height, op.vtxindex
                );
                self.insert_transfer_stx(op)
            }
            BlockstackOperationType::PreStx(ref op) => {
                info!(
                    "ACCEPTED({}) pre stack stx op {} at {},{}",
                    op.block_height, &op.txid, op.block_height, op.vtxindex
                );
                // no need to store this op in the sortition db.
                Ok(())
            }
        }
    }

    /// Insert a leader key registration.
    /// No validity checking will be done, beyond what is encoded in the leader_keys table
    /// constraints.  That is, type mismatches and serialization issues will be caught, but nothing else.
    /// The corresponding snapshot must already be inserted
    fn insert_leader_key(
        &mut self,
        leader_key: &LeaderKeyRegisterOp,
        sort_id: &SortitionId,
    ) -> Result<(), db_error> {
        assert!(leader_key.block_height < BLOCK_HEIGHT_MAX);

        let args: &[&dyn ToSql] = &[
            &leader_key.txid,
            &leader_key.vtxindex,
            &u64_to_sql(leader_key.block_height)?,
            &leader_key.burn_header_hash,
            &leader_key.consensus_hash,
            &leader_key.public_key.to_hex(),
            &to_hex(&leader_key.memo),
            &leader_key.address.to_string(),
            sort_id,
        ];

        self.execute("INSERT INTO leader_keys (txid, vtxindex, block_height, burn_header_hash, consensus_hash, public_key, memo, address, sortition_id) VALUES (?1, ?2, ?3, ?4, ?5, ?6, ?7, ?8, ?9)", args)?;

        Ok(())
    }

    /// Insert a stack-stx op
    fn insert_stack_stx(&mut self, op: &StackStxOp) -> Result<(), db_error> {
        let args: &[&dyn ToSql] = &[
            &op.txid,
            &op.vtxindex,
            &u64_to_sql(op.block_height)?,
            &op.burn_header_hash,
            &op.sender.to_string(),
            &op.reward_addr.to_string(),
            &op.stacked_ustx.to_string(),
            &op.num_cycles,
        ];

        self.execute("REPLACE INTO stack_stx (txid, vtxindex, block_height, burn_header_hash, sender_addr, reward_addr, stacked_ustx, num_cycles) VALUES (?1, ?2, ?3, ?4, ?5, ?6, ?7, ?8)", args)?;

        Ok(())
    }

    /// Insert a transfer-stx op
    fn insert_transfer_stx(&mut self, op: &TransferStxOp) -> Result<(), db_error> {
        let args: &[&dyn ToSql] = &[
            &op.txid,
            &op.vtxindex,
            &u64_to_sql(op.block_height)?,
            &op.burn_header_hash,
            &op.sender.to_string(),
            &op.recipient.to_string(),
            &op.transfered_ustx.to_string(),
            &to_hex(&op.memo),
        ];

        self.execute("REPLACE INTO transfer_stx (txid, vtxindex, block_height, burn_header_hash, sender_addr, recipient_addr, transfered_ustx, memo) VALUES (?1, ?2, ?3, ?4, ?5, ?6, ?7, ?8)", args)?;

        Ok(())
    }

    /// Insert a leader block commitment.
    /// No validity checking will be done, beyond what is encoded in the block_commits table
    /// constraints.  That is, type mismatches and serialization issues will be caught, but nothing else.
    /// The corresponding snapshot must already be inserted
    fn insert_block_commit(
        &mut self,
        block_commit: &LeaderBlockCommitOp,
        sort_id: &SortitionId,
    ) -> Result<(), db_error> {
        assert!(block_commit.block_height < BLOCK_HEIGHT_MAX);

        // serialize tx input to JSON
        let tx_input_str = serde_json::to_string(&block_commit.input)
            .map_err(|e| db_error::SerializationError(e))?;

        // serialize apparent sender to JSON
        let apparent_sender_str = serde_json::to_string(&block_commit.apparent_sender)
            .map_err(|e| db_error::SerializationError(e))?;

        let args: &[&dyn ToSql] = &[
            &block_commit.txid,
            &block_commit.vtxindex,
            &u64_to_sql(block_commit.block_height)?,
            &block_commit.burn_header_hash,
            &block_commit.block_header_hash,
            &block_commit.new_seed,
            &block_commit.parent_block_ptr,
            &block_commit.parent_vtxindex,
            &block_commit.key_block_ptr,
            &block_commit.key_vtxindex,
            &to_hex(&block_commit.memo[..]),
            &block_commit.burn_fee.to_string(),
            &tx_input_str,
            sort_id,
            &serde_json::to_value(&block_commit.commit_outs).unwrap(),
            &block_commit.sunset_burn.to_string(),
            &apparent_sender_str,
            &block_commit.burn_parent_modulus,
        ];

        self.execute("INSERT INTO block_commits (txid, vtxindex, block_height, burn_header_hash, block_header_hash, new_seed, parent_block_ptr, parent_vtxindex, key_block_ptr, key_vtxindex, memo, burn_fee, input, sortition_id, commit_outs, sunset_burn, apparent_sender, burn_parent_modulus) \
                      VALUES (?1, ?2, ?3, ?4, ?5, ?6, ?7, ?8, ?9, ?10, ?11, ?12, ?13, ?14, ?15, ?16, ?17, ?18)", args)?;

        Ok(())
    }

    /// Insert a user support burn.
    /// No validity checking will be done, beyond what is encoded in the user_burn_support table
    /// constraints.  That is, type mismatches and serialization errors will be caught, but nothing
    /// else.
    /// The corresponding snapshot must already be inserted
    fn insert_user_burn(
        &mut self,
        user_burn: &UserBurnSupportOp,
        sort_id: &SortitionId,
    ) -> Result<(), db_error> {
        assert!(user_burn.block_height < BLOCK_HEIGHT_MAX);

        // represent burn fee as TEXT
        let burn_fee_str = format!("{}", user_burn.burn_fee);

        let args: &[&dyn ToSql] = &[
            &user_burn.txid,
            &user_burn.vtxindex,
            &u64_to_sql(user_burn.block_height)?,
            &user_burn.burn_header_hash,
            &user_burn.address.to_string(),
            &user_burn.consensus_hash,
            &user_burn.public_key.to_hex(),
            &user_burn.key_block_ptr,
            &user_burn.key_vtxindex,
            &user_burn.block_header_hash_160,
            &burn_fee_str,
            sort_id,
        ];

        self.execute("INSERT INTO user_burn_support (txid, vtxindex, block_height, burn_header_hash, address, consensus_hash, public_key, key_block_ptr, key_vtxindex, block_header_hash_160, burn_fee, sortition_id) \
                      VALUES (?1, ?2, ?3, ?4, ?5, ?6, ?7, ?8, ?9, ?10, ?11, ?12)", args)?;

        Ok(())
    }

    /// Insert a missed block commit
    fn insert_missed_block_commit(&mut self, op: &MissedBlockCommit) -> Result<(), db_error> {
        // serialize tx input to JSON
        let tx_input_str =
            serde_json::to_string(&op.input).map_err(|e| db_error::SerializationError(e))?;

        let args: &[&dyn ToSql] = &[&op.txid, &op.intended_sortition, &tx_input_str];

        self.execute(
            "INSERT OR REPLACE INTO missed_commits (txid, intended_sortition_id, input) \
                      VALUES (?1, ?2, ?3)",
            args,
        )?;
        info!(
            "ACCEPTED missed block commit";
            "txid" => %op.txid,
            "intended_sortition" => %op.intended_sortition,
        );

        Ok(())
    }

    /// Insert a snapshots row from a block's-worth of operations.
    /// Do not call directly -- use append_chain_tip_snapshot to preserve the fork table structure.
    fn insert_block_snapshot(&self, snapshot: &BlockSnapshot) -> Result<(), db_error> {
        assert!(snapshot.block_height < BLOCK_HEIGHT_MAX);
        assert!(snapshot.num_sortitions < BLOCK_HEIGHT_MAX);

        test_debug!(
            "Insert block snapshot state {} for block {} ({},{}) {}",
            snapshot.index_root,
            snapshot.block_height,
            snapshot.burn_header_hash,
            snapshot.parent_burn_header_hash,
            snapshot.num_sortitions
        );

        let args: &[&dyn ToSql] = &[
            &u64_to_sql(snapshot.block_height)?,
            &snapshot.burn_header_hash,
            &u64_to_sql(snapshot.burn_header_timestamp)?,
            &snapshot.parent_burn_header_hash,
            &snapshot.consensus_hash,
            &snapshot.ops_hash,
            &snapshot.total_burn.to_string(),
            &snapshot.sortition,
            &snapshot.sortition_hash,
            &snapshot.winning_block_txid,
            &snapshot.winning_stacks_block_hash,
            &snapshot.index_root,
            &u64_to_sql(snapshot.num_sortitions)?,
            &snapshot.stacks_block_accepted,
            &u64_to_sql(snapshot.stacks_block_height)?,
            &u64_to_sql(snapshot.arrival_index)?,
            &u64_to_sql(snapshot.canonical_stacks_tip_height)?,
            &snapshot.canonical_stacks_tip_hash,
            &snapshot.canonical_stacks_tip_consensus_hash,
            &snapshot.sortition_id,
            &snapshot.parent_sortition_id,
            &snapshot.pox_valid,
            &snapshot.accumulated_coinbase_ustx.to_string(),
        ];

        self.execute("INSERT INTO snapshots \
                      (block_height, burn_header_hash, burn_header_timestamp, parent_burn_header_hash, consensus_hash, ops_hash, total_burn, sortition, sortition_hash, winning_block_txid, winning_stacks_block_hash, index_root, num_sortitions, \
                      stacks_block_accepted, stacks_block_height, arrival_index, canonical_stacks_tip_height, canonical_stacks_tip_hash, canonical_stacks_tip_consensus_hash, sortition_id, parent_sortition_id, pox_valid, accumulated_coinbase_ustx) \
                      VALUES (?1, ?2, ?3, ?4, ?5, ?6, ?7, ?8, ?9, ?10, ?11, ?12, ?13, ?14, ?15, ?16, ?17, ?18, ?19, ?20, ?21, ?22, ?23)", args)
            .map_err(db_error::SqliteError)?;

        Ok(())
    }

    /// Record fork information to the index and calculate the new fork index root hash.
    /// * sortdb::vrf::${VRF_PUBLIC_KEY} --> 0 or 1 (1 if available, 0 if consumed), for each VRF public key we process
    /// * sortdb::last_sortition --> $BURN_BLOCK_HASH, for each block that had a sortition
    /// * sortdb::sortition_block_hash::${STACKS_BLOCK_HASH} --> $BURN_BLOCK_HASH for each winning block sortition
    /// * sortdb::stacks::block::${STACKS_BLOCK_HASH} --> ${STACKS_BLOCK_HEIGHT} for each block that has been accepted so far
    /// * sortdb::stacks::block::max_arrival_index --> ${ARRIVAL_INDEX} to set the maximum arrival index processed in this fork
    /// * sortdb::pox_reward_set::${n} --> recipient Bitcoin address, to track the reward set as the permutation progresses
    ///
    /// `recipient_info` is used to pass information to this function about which reward set addresses were consumed
    ///   during this sortition. this object will be None in the following cases:
    ///    * The reward cycle had an anchor block, but it isn't known by this node.
    ///    * The reward cycle did not have anchor block
    ///    * The Stacking recipient set is empty (either because this reward cycle has already exhausted the set of addresses or because no one ever Stacked).
    ///
    /// NOTE: the resulting index root must be globally unique.  This is guaranteed because each
    /// burn block hash is unique, no matter what fork it's on (and this index uses burn block
    /// hashes as its index's block hash data).
    fn index_add_fork_info(
        &mut self,
        parent_snapshot: &mut BlockSnapshot,
        snapshot: &BlockSnapshot,
        block_ops: &Vec<BlockstackOperationType>,
        next_pox_info: Option<RewardCycleInfo>,
        recipient_info: Option<&RewardSetInfo>,
        initialize_bonus: Option<InitialMiningBonus>,
    ) -> Result<TrieHash, db_error> {
        if !snapshot.is_initial() {
            assert_eq!(
                snapshot.parent_burn_header_hash,
                parent_snapshot.burn_header_hash
            );
            assert_eq!(&parent_snapshot.sortition_id, &self.context.chain_tip);
        }

        // data we want to store
        let mut keys = vec![];
        let mut values = vec![];

        // record each new VRF key, and each consumed VRF key
        for block_op in block_ops {
            if let BlockstackOperationType::LeaderKeyRegister(ref data) = block_op {
                keys.push(db_keys::vrf_key_status(&data.public_key));
                values.push("1".to_string()); // the value is no longer used, but the key needs to exist to figure whether a key was registered
            }
        }

        // map burnchain header hashes to sortition ids
        keys.push(db_keys::sortition_id_for_bhh(&snapshot.burn_header_hash));
        values.push(snapshot.sortition_id.to_hex());

        // if this commit has a sortition, record its burn block hash and stacks block hash
        if snapshot.sortition {
            keys.push(db_keys::last_sortition().to_string());
            values.push(snapshot.burn_header_hash.to_hex());

            keys.push(db_keys::stacks_block_present(
                &snapshot.winning_stacks_block_hash,
            ));
            values.push(snapshot.sortition_id.to_hex());
        }

        if let Some(initialize_bonus) = initialize_bonus {
            // first sortition with a winner, set the initial mining bonus fields
            keys.push(db_keys::initial_mining_bonus_per_block().into());
            values.push(initialize_bonus.per_block.to_string());

            let total_reward_remaining = initialize_bonus
                .total_reward
                .saturating_sub(initialize_bonus.per_block);
            keys.push(db_keys::initial_mining_bonus_remaining().into());
            values.push(total_reward_remaining.to_string());
        } else if parent_snapshot.total_burn > 0 {
            // mining has started, check if there's still any remaining bonus that this
            //  block consumed, and then decrement
            let prior_bonus_remaining =
                self.get_initial_mining_bonus_remaining(&parent_snapshot.sortition_id)?;
            if prior_bonus_remaining > 0 {
                let mining_bonus_per_block = self
                    .get_initial_mining_bonus_per_block(&parent_snapshot.sortition_id)?
                    .expect(
                        "BUG: initial mining bonus amount written, but not the per block amount.",
                    );
                let bonus_remaining = prior_bonus_remaining.saturating_sub(mining_bonus_per_block);
                keys.push(db_keys::initial_mining_bonus_remaining().into());
                values.push(bonus_remaining.to_string());
            }
        }

        // if this is the start of a reward cycle, store the new PoX keys
        if !snapshot.is_initial() {
            if let Some(reward_info) = next_pox_info {
                let mut pox_id = self.get_pox_id()?;
                // update the PoX bit vector with whether or not
                //  this reward cycle is aware of its anchor (if one wasn't selected,
                //   mark this as "known")
                if reward_info.is_reward_info_known() {
                    pox_id.extend_with_present_block();
                } else {
                    pox_id.extend_with_not_present_block();
                }
                // if we have selected an anchor block, write that info
                if let Some(ref anchor_block) = reward_info.selected_anchor_block() {
                    keys.push(db_keys::pox_anchor_to_prepare_end(anchor_block));
                    values.push(parent_snapshot.sortition_id.to_hex());

                    keys.push(db_keys::pox_last_anchor().to_string());
                    values.push(anchor_block.to_hex());
                } else {
                    keys.push(db_keys::pox_last_anchor().to_string());
                    values.push("".to_string());
                }
                // if we've selected an anchor _and_ know of the anchor,
                //  write the reward set information
                if let Some(mut reward_set) = reward_info.known_selected_anchor_block_owned() {
                    if reward_set.len() > 0 {
                        // if we have a reward set, then we must also have produced a recipient
                        //   info for this block
                        let mut recipients_to_remove: Vec<_> = recipient_info
                            .unwrap()
                            .recipients
                            .iter()
                            .map(|(addr, ix)| (addr.clone(), *ix))
                            .collect();
                        recipients_to_remove.sort_unstable_by(|(_, a), (_, b)| b.cmp(a));
                        // remove from the reward set any consumed addresses in this first reward block
                        for (addr, ix) in recipients_to_remove.iter() {
                            assert_eq!(&reward_set.remove(*ix as usize), addr,
                                       "BUG: Attempted to remove used address from reward set, but failed to do so safely");
                        }
                    }

                    keys.push(db_keys::pox_reward_set_size().to_string());
                    values.push(db_keys::reward_set_size_to_string(reward_set.len()));
                    for (ix, address) in reward_set.iter().enumerate() {
                        keys.push(db_keys::pox_reward_set_entry(ix as u16));
                        values.push(address.to_string());
                    }
                } else {
                    keys.push(db_keys::pox_reward_set_size().to_string());
                    values.push(db_keys::reward_set_size_to_string(0));
                }

                // in all cases, write the new PoX bit vector
                keys.push(db_keys::pox_identifier().to_string());
                values.push(pox_id.to_string());
            } else {
                // if this snapshot consumed some reward set entries AND
                //  this isn't the start of a new reward cycle,
                //   update the reward set
                if let Some(reward_info) = recipient_info {
                    let mut current_len = self.get_reward_set_size()?;
                    let mut recipient_indexes: Vec<_> =
                        reward_info.recipients.iter().map(|(_, x)| *x).collect();
                    let mut remapped_entries = HashMap::new();
                    // sort in decrementing order
                    recipient_indexes.sort_unstable_by(|a, b| b.cmp(a));
                    for index in recipient_indexes.into_iter() {
                        // sanity check
                        if index >= current_len {
                            unreachable!(
                                "Supplied index should never be greater than recipient set size"
                            );
                        } else if index + 1 == current_len {
                            // selected index is the last element: no need to swap, just decrement len
                            current_len -= 1;
                        } else {
                            let replacement = current_len - 1; // if current_len were 0, we would already have panicked.
                            let replace_with = if let Some((_prior_ix, replace_with)) =
                                remapped_entries.remove_entry(&replacement)
                            {
                                // the entry to swap in was itself swapped, so let's use the new value instead
                                replace_with
                            } else {
                                self.get_reward_set_entry(replacement)?
                            };

                            // swap and decrement to remove from set
                            remapped_entries.insert(index, replace_with);
                            current_len -= 1;
                        }
                    }
                    // store the changes in the new trie
                    keys.push(db_keys::pox_reward_set_size().to_string());
                    values.push(db_keys::reward_set_size_to_string(current_len as usize));
                    for (recipient_index, replace_with) in remapped_entries.into_iter() {
                        keys.push(db_keys::pox_reward_set_entry(recipient_index));
                        values.push(replace_with.to_string())
                    }
                }
            }
        } else {
            assert_eq!(next_pox_info, None);
            keys.push(db_keys::pox_identifier().to_string());
            values.push(PoxId::initial().to_string());
            keys.push(db_keys::pox_reward_set_size().to_string());
            values.push(db_keys::reward_set_size_to_string(0));
            keys.push(db_keys::pox_last_anchor().to_string());
            values.push("".to_string());
        }

        // commit to all newly-arrived blocks
        let (mut block_arrival_keys, mut block_arrival_values) =
            self.process_new_block_arrivals(parent_snapshot)?;
        keys.append(&mut block_arrival_keys);
        values.append(&mut block_arrival_values);

        // store each indexed field
        //  -- marf tx _must_ have already began
        self.put_indexed_begin(&parent_snapshot.sortition_id, &snapshot.sortition_id)?;

        let root_hash = self.put_indexed_all(&keys, &values)?;
        self.context.chain_tip = snapshot.sortition_id.clone();
        Ok(root_hash)
    }

    /// Find all stacks blocks that were processed since parent_tip had been processed, and generate MARF
    /// key/value pairs for the subset that arrived on ancestor blocks of the parent.  Update the
    /// given parent chain tip to have the correct memoized canonical chain tip present in the fork
    /// it represents.
    fn process_new_block_arrivals(
        &mut self,
        parent_tip: &mut BlockSnapshot,
    ) -> Result<(Vec<String>, Vec<String>), db_error> {
        let mut keys = vec![];
        let mut values = vec![];

        let mut new_block_arrivals = vec![];

        let old_max_arrival_index = self
            .get_indexed(
                &parent_tip.sortition_id,
                &db_keys::stacks_block_max_arrival_index(),
            )?
            .unwrap_or("0".into())
            .parse::<u64>()
            .expect("BUG: max arrival index is not a u64");

        let max_arrival_index = SortitionDB::get_max_arrival_index(self.tx())?;

        // find all Stacks block hashes who arrived since this parent_tip was built.
        for ari in old_max_arrival_index..(max_arrival_index + 1) {
            test_debug!("Get block with arrival index {}", ari);
            let arrival_sn = match SortitionDB::get_snapshot_by_arrival_index(self.tx(), ari)? {
                Some(sn) => sn,
                None => {
                    continue;
                }
            };

            // must be an ancestor of this tip, or must be this tip
            if let Some(sn) =
                self.get_block_snapshot(&arrival_sn.burn_header_hash, &parent_tip.sortition_id)?
            {
                assert_eq!(sn, arrival_sn);

                debug!(
                    "New Stacks anchored block arrived since {}: block {} ({}) ari={} tip={}",
                    parent_tip.burn_header_hash,
                    sn.stacks_block_height,
                    sn.winning_stacks_block_hash,
                    ari,
                    &parent_tip.burn_header_hash
                );
                new_block_arrivals.push((
                    sn.consensus_hash,
                    sn.winning_stacks_block_hash,
                    sn.stacks_block_height,
                ));
            } else {
                // this block did not arrive on an ancestor block
                continue;
            }
        }

        let mut best_tip_block_bhh = parent_tip.canonical_stacks_tip_hash.clone();
        let mut best_tip_consensus_hash = parent_tip.canonical_stacks_tip_consensus_hash.clone();
        let mut best_tip_height = parent_tip.canonical_stacks_tip_height;

        // NOTE: new_block_arrivals is ordered by arrival index, which means it is partially
        // ordered by block height!
        for (consensus_hash, block_bhh, height) in new_block_arrivals.into_iter() {
            keys.push(db_keys::stacks_block_index(&block_bhh));
            values.push(db_keys::stacks_block_index_value(height));

            if height > best_tip_height {
                debug!(
                    "At tip {}: {}/{} (height {}) is superceded by {}/{} (height {})",
                    &parent_tip.burn_header_hash,
                    &best_tip_consensus_hash,
                    &best_tip_block_bhh,
                    best_tip_height,
                    consensus_hash,
                    block_bhh,
                    height
                );

                best_tip_block_bhh = block_bhh;
                best_tip_consensus_hash = consensus_hash;
                best_tip_height = height;
            }
        }

        // update parent tip
        parent_tip.canonical_stacks_tip_consensus_hash = best_tip_consensus_hash;
        parent_tip.canonical_stacks_tip_hash = best_tip_block_bhh;
        parent_tip.canonical_stacks_tip_height = best_tip_height;

        debug!(
            "Max arrival for child of {} (burn {}) is {}",
            &parent_tip.consensus_hash, &parent_tip.burn_header_hash, &max_arrival_index
        );
        keys.push(db_keys::stacks_block_max_arrival_index());
        values.push(db_keys::stacks_block_max_arrival_index_value(
            max_arrival_index,
        ));

        Ok((keys, values))
    }
}

impl ChainstateDB for SortitionDB {
    fn backup(_backup_path: &String) -> Result<(), db_error> {
        return Err(db_error::NotImplemented);
    }
}

#[cfg(test)]
pub mod tests {
    use std::sync::mpsc::sync_channel;
    use std::thread;

    use address::AddressHashMode;
    use burnchains::bitcoin::address::BitcoinAddress;
    use burnchains::bitcoin::keys::BitcoinPublicKey;
    use burnchains::bitcoin::BitcoinNetworkType;
    use burnchains::*;
    use chainstate::burn::operations::{
        leader_block_commit::BURN_BLOCK_MINED_AT_MODULUS, BlockstackOperationType,
        LeaderBlockCommitOp, LeaderKeyRegisterOp, UserBurnSupportOp,
    };
    use chainstate::burn::ConsensusHash;
    use chainstate::stacks::StacksPublicKey;
    use core::*;
    use util::db::Error as db_error;
    use util::get_epoch_time_secs;
    use util::hash::{hex_bytes, Hash160};
    use util::vrf::*;

    use crate::types::chainstate::StacksAddress;
    use crate::types::chainstate::{BlockHeaderHash, VRFSeed};

    use super::*;

    #[test]
    fn test_instantiate() {
        let first_burn_hash = BurnchainHeaderHash::from_hex(
            "0000000000000000000000000000000000000000000000000000000000000000",
        )
        .unwrap();
        let _db = SortitionDB::connect_test(123, &first_burn_hash).unwrap();
    }

    #[test]
    fn test_v1_to_v2_migration() {
        let mut rng = rand::thread_rng();
        let mut buf = [0u8; 32];
        rng.fill_bytes(&mut buf);
        let db_path_dir = format!("/tmp/test-blockstack-sortdb-{}", to_hex(&buf));

        let first_block_height = 123;
        let first_burn_hash = BurnchainHeaderHash::from_hex(
            "0000000000000000000000000000000000000000000000000000000000000000",
        )
        .unwrap();

        // create a v1 sortition DB
        let db = SortitionDB::connect_v1(
            &db_path_dir,
            first_block_height,
            &first_burn_hash,
            get_epoch_time_secs(),
            true,
        )
        .unwrap();
        let res = SortitionDB::get_stacks_epoch(db.conn(), first_block_height);
        assert!(res.is_err());
        assert!(format!("{:?}", res).contains("no such table: epochs"));

        assert!(SortitionDB::open(&db_path_dir, true).is_err());

        // create a v2 sortition DB at the same path as the v1 DB.
        // the schema migration should be successfully applied, and the epochs table should exist.
        let db = SortitionDB::connect(
            &db_path_dir,
            first_block_height,
            &first_burn_hash,
            get_epoch_time_secs(),
            &StacksEpoch::unit_test_2_05(first_block_height),
            true,
        )
        .unwrap();
        // assert that an epoch is returned
        SortitionDB::get_stacks_epoch(db.conn(), first_block_height)
            .expect("Database should not error querying epochs")
            .expect("Database should have an epoch entry");

        assert!(SortitionDB::open(&db_path_dir, true).is_ok());
    }

    #[test]
    fn test_tx_begin_end() {
        let first_burn_hash = BurnchainHeaderHash::from_hex(
            "0000000000000000000000000000000000000000000000000000000000000000",
        )
        .unwrap();
        let mut db = SortitionDB::connect_test(123, &first_burn_hash).unwrap();
        let tx = db.tx_begin().unwrap();
        tx.commit().unwrap();
    }

    pub fn test_append_snapshot(
        db: &mut SortitionDB,
        next_hash: BurnchainHeaderHash,
        block_ops: &Vec<BlockstackOperationType>,
    ) -> BlockSnapshot {
        let mut sn = SortitionDB::get_canonical_burn_chain_tip(db.conn()).unwrap();
        let mut tx = SortitionHandleTx::begin(db, &sn.sortition_id).unwrap();

        let sn_parent = sn.clone();
        sn.parent_burn_header_hash = sn.burn_header_hash.clone();
        sn.parent_sortition_id = sn.sortition_id.clone();
        sn.burn_header_hash = next_hash;
        sn.block_height += 1;
        sn.num_sortitions += 1;
        sn.sortition_id = SortitionId::stubbed(&sn.burn_header_hash);
        sn.consensus_hash = ConsensusHash(Hash160::from_data(&sn.consensus_hash.0).0);

        let index_root = tx
            .append_chain_tip_snapshot(&sn_parent, &sn, block_ops, &vec![], None, None, None)
            .unwrap();
        sn.index_root = index_root;

        tx.commit().unwrap();

        sn
    }

    #[test]
    fn test_insert_leader_key() {
        let block_height = 123;
        let vtxindex = 456;
        let first_burn_hash = BurnchainHeaderHash::from_hex(
            "0000000000000000000000000000000000000000000000000000000000000000",
        )
        .unwrap();

        let leader_key = LeaderKeyRegisterOp {
            consensus_hash: ConsensusHash::from_bytes(
                &hex_bytes("2222222222222222222222222222222222222222").unwrap(),
            )
            .unwrap(),
            public_key: VRFPublicKey::from_bytes(
                &hex_bytes("a366b51292bef4edd64063d9145c617fec373bceb0758e98cd72becd84d54c7a")
                    .unwrap(),
            )
            .unwrap(),
            memo: vec![01, 02, 03, 04, 05],
            address: StacksAddress::from_bitcoin_address(
                &BitcoinAddress::from_scriptpubkey(
                    BitcoinNetworkType::Testnet,
                    &hex_bytes("76a9140be3e286a15ea85882761618e366586b5574100d88ac").unwrap(),
                )
                .unwrap(),
            ),

            txid: Txid::from_bytes_be(
                &hex_bytes("1bfa831b5fc56c858198acb8e77e5863c1e9d8ac26d49ddb914e24d8d4083562")
                    .unwrap(),
            )
            .unwrap(),
            vtxindex: vtxindex,
            block_height: block_height + 1,
            burn_header_hash: BurnchainHeaderHash([0x01; 32]),
        };

        let mut db = SortitionDB::connect_test(block_height, &first_burn_hash).unwrap();

        let snapshot = test_append_snapshot(
            &mut db,
            BurnchainHeaderHash([0x01; 32]),
            &vec![BlockstackOperationType::LeaderKeyRegister(
                leader_key.clone(),
            )],
        );

        {
            let ic = db.index_conn();
            let leader_key_opt = SortitionDB::get_leader_key_at(
                &ic,
                block_height + 1,
                vtxindex,
                &snapshot.sortition_id,
            )
            .unwrap();
            assert!(leader_key_opt.is_some());
            assert_eq!(leader_key_opt.unwrap(), leader_key);
        }

        let new_snapshot = test_append_snapshot(&mut db, BurnchainHeaderHash([0x02; 32]), &vec![]);

        {
            let ic = db.index_conn();
            let leader_key_opt = SortitionDB::get_leader_key_at(
                &ic,
                block_height + 1,
                vtxindex,
                &new_snapshot.sortition_id,
            )
            .unwrap();
            assert!(leader_key_opt.is_some());
            assert_eq!(leader_key_opt.unwrap(), leader_key);

            let leader_key_none = SortitionDB::get_leader_key_at(
                &ic,
                block_height + 1,
                vtxindex + 1,
                &new_snapshot.sortition_id,
            )
            .unwrap();
            assert!(leader_key_none.is_none());
        }
    }

    #[test]
    fn test_insert_block_commit() {
        let block_height = 123;
        let vtxindex = 456;
        let first_burn_hash = BurnchainHeaderHash::from_hex(
            "0000000000000000000000000000000000000000000000000000000000000000",
        )
        .unwrap();

        let leader_key = LeaderKeyRegisterOp {
            consensus_hash: ConsensusHash::from_bytes(
                &hex_bytes("2222222222222222222222222222222222222222").unwrap(),
            )
            .unwrap(),
            public_key: VRFPublicKey::from_bytes(
                &hex_bytes("a366b51292bef4edd64063d9145c617fec373bceb0758e98cd72becd84d54c7a")
                    .unwrap(),
            )
            .unwrap(),
            memo: vec![01, 02, 03, 04, 05],
            address: StacksAddress::from_bitcoin_address(
                &BitcoinAddress::from_scriptpubkey(
                    BitcoinNetworkType::Testnet,
                    &hex_bytes("76a9140be3e286a15ea85882761618e366586b5574100d88ac").unwrap(),
                )
                .unwrap(),
            ),

            txid: Txid::from_bytes_be(
                &hex_bytes("1bfa831b5fc56c858198acb8e77e5863c1e9d8ac26d49ddb914e24d8d4083562")
                    .unwrap(),
            )
            .unwrap(),
            vtxindex: vtxindex,
            block_height: block_height + 1,
            burn_header_hash: BurnchainHeaderHash([0x01; 32]),
        };

        let block_commit = LeaderBlockCommitOp {
            sunset_burn: 0,
            block_header_hash: BlockHeaderHash::from_bytes(
                &hex_bytes("2222222222222222222222222222222222222222222222222222222222222222")
                    .unwrap(),
            )
            .unwrap(),
            new_seed: VRFSeed::from_bytes(
                &hex_bytes("3333333333333333333333333333333333333333333333333333333333333333")
                    .unwrap(),
            )
            .unwrap(),
            parent_block_ptr: 0x43424140,
            parent_vtxindex: 0x5150,
            key_block_ptr: (block_height + 1) as u32,
            key_vtxindex: vtxindex as u16,
            memo: vec![0x80],

            commit_outs: vec![],
            burn_fee: 12345,
            input: (Txid([0; 32]), 0),
            apparent_sender: BurnchainSigner {
                public_keys: vec![StacksPublicKey::from_hex(
                    "02d8015134d9db8178ac93acbc43170a2f20febba5087a5b0437058765ad5133d0",
                )
                .unwrap()],
                num_sigs: 1,
                hash_mode: AddressHashMode::SerializeP2PKH,
            },

            txid: Txid::from_bytes_be(
                &hex_bytes("3c07a0a93360bc85047bbaadd49e30c8af770f73a37e10fec400174d2e5f27cf")
                    .unwrap(),
            )
            .unwrap(),
            vtxindex: vtxindex,
            block_height: block_height + 2,
            burn_parent_modulus: ((block_height + 1) % BURN_BLOCK_MINED_AT_MODULUS) as u8,
            burn_header_hash: BurnchainHeaderHash([0x03; 32]),
        };

        let mut db = SortitionDB::connect_test(block_height, &first_burn_hash).unwrap();

        let snapshot = test_append_snapshot(
            &mut db,
            BurnchainHeaderHash([0x01; 32]),
            &vec![BlockstackOperationType::LeaderKeyRegister(
                leader_key.clone(),
            )],
        );

        // test get_consumed_leader_keys()
        {
            let mut ic = SortitionHandleTx::begin(&mut db, &snapshot.sortition_id).unwrap();
            let keys = ic
                .get_consumed_leader_keys(&snapshot, &vec![block_commit.clone()])
                .unwrap();
            assert_eq!(keys, vec![leader_key.clone()]);
        }

        let snapshot_consumed = test_append_snapshot(
            &mut db,
            BurnchainHeaderHash([0x03; 32]),
            &vec![BlockstackOperationType::LeaderBlockCommit(
                block_commit.clone(),
            )],
        );

        {
            let res_block_commits =
                SortitionDB::get_block_commits_by_block(db.conn(), &snapshot_consumed.sortition_id)
                    .unwrap();
            assert_eq!(res_block_commits.len(), 1);
            assert_eq!(res_block_commits[0], block_commit);
        }

        // advance and get parent
        let empty_snapshot =
            test_append_snapshot(&mut db, BurnchainHeaderHash([0x05; 32]), &vec![]);

        // test get_block_commit_parent()
        {
            let ic = db.index_conn();
            let parent = SortitionDB::get_block_commit_parent(
                &ic,
                block_height + 2,
                block_commit.vtxindex,
                &empty_snapshot.sortition_id,
            )
            .unwrap();
            assert!(parent.is_some());
            assert_eq!(parent.unwrap(), block_commit);

            let parent = SortitionDB::get_block_commit_parent(
                &ic,
                block_height + 3,
                block_commit.vtxindex,
                &empty_snapshot.sortition_id,
            )
            .unwrap();
            assert!(parent.is_none());

            let parent = SortitionDB::get_block_commit_parent(
                &ic,
                block_height + 2,
                block_commit.vtxindex + 1,
                &empty_snapshot.sortition_id,
            )
            .unwrap();
            assert!(parent.is_none());
        }

        // test get_block_commit()
        {
            let handle = db.index_handle(&empty_snapshot.sortition_id);
            let commit = handle.get_block_commit_by_txid(&block_commit.txid).unwrap();
            assert!(commit.is_some());
            assert_eq!(commit.unwrap(), block_commit);

            let bad_txid = Txid::from_bytes_be(
                &hex_bytes("4c07a0a93360bc85047bbaadd49e30c8af770f73a37e10fec400174d2e5f27cf")
                    .unwrap(),
            )
            .unwrap();
            let commit = handle.get_block_commit_by_txid(&bad_txid).unwrap();
            assert!(commit.is_none());
        }

        // test get_consumed_leader_keys() (should be doable at any subsequent index root)
        {
            let mut ic = SortitionHandleTx::begin(&mut db, &snapshot.sortition_id).unwrap();
            let keys = ic
                .get_consumed_leader_keys(&empty_snapshot, &vec![block_commit.clone()])
                .unwrap();
            assert_eq!(keys, vec![leader_key.clone()]);
        }

        // make a fork between the leader key and block commit, and verify that the key is
        // unconsumed
        let fork_snapshot = {
            let mut sn = SortitionDB::get_block_snapshot(db.conn(), &snapshot.sortition_id)
                .unwrap()
                .unwrap();
            let next_hash = BurnchainHeaderHash([0x13; 32]);
            let mut tx = SortitionHandleTx::begin(&mut db, &sn.sortition_id).unwrap();

            let sn_parent = sn.clone();
            sn.parent_burn_header_hash = sn.burn_header_hash.clone();
            sn.sortition_id = SortitionId(next_hash.0.clone());
            sn.parent_sortition_id = sn_parent.sortition_id.clone();
            sn.burn_header_hash = next_hash;
            sn.block_height += 1;
            sn.num_sortitions += 1;
            sn.consensus_hash = ConsensusHash([0x23; 20]);

            let index_root = tx
                .append_chain_tip_snapshot(&sn_parent, &sn, &vec![], &vec![], None, None, None)
                .unwrap();
            sn.index_root = index_root;

            tx.commit().unwrap();

            sn
        };

        // test get_consumed_leader_keys() and is_leader_key_consumed() against this new fork
        {
            let mut ic = SortitionHandleTx::begin(&mut db, &snapshot.sortition_id).unwrap();
            let keys = ic
                .get_consumed_leader_keys(&fork_snapshot, &vec![block_commit.clone()])
                .unwrap();
            assert_eq!(keys, vec![leader_key.clone()]);
        }
    }

    #[test]
    fn test_insert_user_burn() {
        let block_height = 123;
        let vtxindex = 456;
        let first_burn_hash = BurnchainHeaderHash::from_hex(
            "0000000000000000000000000000000000000000000000000000000000000000",
        )
        .unwrap();

        let leader_key = LeaderKeyRegisterOp {
            consensus_hash: ConsensusHash::from_bytes(
                &hex_bytes("2222222222222222222222222222222222222222").unwrap(),
            )
            .unwrap(),
            public_key: VRFPublicKey::from_bytes(
                &hex_bytes("a366b51292bef4edd64063d9145c617fec373bceb0758e98cd72becd84d54c7a")
                    .unwrap(),
            )
            .unwrap(),
            memo: vec![01, 02, 03, 04, 05],
            address: StacksAddress::from_bitcoin_address(
                &BitcoinAddress::from_scriptpubkey(
                    BitcoinNetworkType::Testnet,
                    &hex_bytes("76a9140be3e286a15ea85882761618e366586b5574100d88ac").unwrap(),
                )
                .unwrap(),
            ),

            txid: Txid::from_bytes_be(
                &hex_bytes("1bfa831b5fc56c858198acb8e77e5863c1e9d8ac26d49ddb914e24d8d4083562")
                    .unwrap(),
            )
            .unwrap(),
            vtxindex: vtxindex,
            block_height: block_height + 1,
            burn_header_hash: BurnchainHeaderHash([0x01; 32]),
        };

        let user_burn = UserBurnSupportOp {
            address: StacksAddress::new(1, Hash160([1u8; 20])),
            consensus_hash: ConsensusHash::from_bytes(
                &hex_bytes("2222222222222222222222222222222222222222").unwrap(),
            )
            .unwrap(),
            public_key: VRFPublicKey::from_bytes(
                &hex_bytes("a366b51292bef4edd64063d9145c617fec373bceb0758e98cd72becd84d54c7a")
                    .unwrap(),
            )
            .unwrap(),
            block_header_hash_160: Hash160::from_bytes(
                &hex_bytes("3333333333333333333333333333333333333333").unwrap(),
            )
            .unwrap(),
            key_block_ptr: (block_height + 1) as u32,
            key_vtxindex: vtxindex as u16,
            burn_fee: 12345,

            txid: Txid::from_bytes_be(
                &hex_bytes("1d5cbdd276495b07f0e0bf0181fa57c175b217bc35531b078d62fc20986c716c")
                    .unwrap(),
            )
            .unwrap(),
            vtxindex: vtxindex,
            block_height: block_height + 2,
            burn_header_hash: BurnchainHeaderHash([0x03; 32]),
        };

        let mut db = SortitionDB::connect_test(block_height, &first_burn_hash).unwrap();

        let snapshot = test_append_snapshot(
            &mut db,
            BurnchainHeaderHash([0x01; 32]),
            &vec![BlockstackOperationType::LeaderKeyRegister(
                leader_key.clone(),
            )],
        );

        let user_burn_snapshot = test_append_snapshot(
            &mut db,
            BurnchainHeaderHash([0x03; 32]),
            &vec![BlockstackOperationType::UserBurnSupport(user_burn.clone())],
        );

        {
            let res_user_burns =
                SortitionDB::get_user_burns_by_block(db.conn(), &user_burn_snapshot.sortition_id)
                    .unwrap();
            assert_eq!(res_user_burns.len(), 1);
            assert_eq!(res_user_burns[0], user_burn);

            let no_user_burns =
                SortitionDB::get_user_burns_by_block(db.conn(), &snapshot.sortition_id).unwrap();
            assert_eq!(no_user_burns.len(), 0);
        }
    }

    #[test]
    fn has_VRF_public_key() {
        let public_key = VRFPublicKey::from_bytes(
            &hex_bytes("a366b51292bef4edd64063d9145c617fec373bceb0758e98cd72becd84d54c7a").unwrap(),
        )
        .unwrap();
        let block_height = 123;
        let vtxindex = 456;
        let first_burn_hash = BurnchainHeaderHash::from_hex(
            "0000000000000000000000000000000000000000000000000000000000000000",
        )
        .unwrap();

        let leader_key = LeaderKeyRegisterOp {
            consensus_hash: ConsensusHash::from_bytes(
                &hex_bytes("2222222222222222222222222222222222222222").unwrap(),
            )
            .unwrap(),
            public_key: public_key.clone(),
            memo: vec![01, 02, 03, 04, 05],
            address: StacksAddress::from_bitcoin_address(
                &BitcoinAddress::from_scriptpubkey(
                    BitcoinNetworkType::Testnet,
                    &hex_bytes("76a9140be3e286a15ea85882761618e366586b5574100d88ac").unwrap(),
                )
                .unwrap(),
            ),

            txid: Txid::from_bytes_be(
                &hex_bytes("1bfa831b5fc56c858198acb8e77e5863c1e9d8ac26d49ddb914e24d8d4083562")
                    .unwrap(),
            )
            .unwrap(),
            vtxindex: vtxindex,
            block_height: block_height + 2,
            burn_header_hash: BurnchainHeaderHash([0x03; 32]),
        };

        let mut db = SortitionDB::connect_test(block_height, &first_burn_hash).unwrap();

        let no_key_snapshot =
            test_append_snapshot(&mut db, BurnchainHeaderHash([0x01; 32]), &vec![]);

        let has_key_before = {
            let mut ic = SortitionHandleTx::begin(&mut db, &no_key_snapshot.sortition_id).unwrap();
            ic.has_VRF_public_key(&public_key).unwrap()
        };

        assert!(!has_key_before);

        let key_snapshot = test_append_snapshot(
            &mut db,
            BurnchainHeaderHash([0x03; 32]),
            &vec![BlockstackOperationType::LeaderKeyRegister(
                leader_key.clone(),
            )],
        );

        let has_key_after = {
            let mut ic = SortitionHandleTx::begin(&mut db, &key_snapshot.sortition_id).unwrap();
            ic.has_VRF_public_key(&public_key).unwrap()
        };

        assert!(has_key_after);
    }

    #[test]
    fn is_fresh_consensus_hash() {
        let consensus_hash_lifetime = 24;
        let first_burn_hash = BurnchainHeaderHash::from_hex(
            "10000000000000000000000000000000000000000000000000000000000000ff",
        )
        .unwrap();
        let mut db = SortitionDB::connect_test(0, &first_burn_hash).unwrap();
        {
            let mut last_snapshot = SortitionDB::get_first_block_snapshot(db.conn()).unwrap();
            for i in 0..255 {
                let sortition_id = SortitionId([
                    0, 0, 0, 0, 0, 0, 0, 0, 0, 0, 0, 0, 0, 0, 0, 0, 0, 0, 0, 0, 0, 0, 0, 0, 0, 0,
                    0, 0, 0, 0, 0, i as u8,
                ]);
                let parent_sortition_id = if i == 0 {
                    last_snapshot.sortition_id.clone()
                } else {
                    SortitionId([
                        0,
                        0,
                        0,
                        0,
                        0,
                        0,
                        0,
                        0,
                        0,
                        0,
                        0,
                        0,
                        0,
                        0,
                        0,
                        0,
                        0,
                        0,
                        0,
                        0,
                        0,
                        0,
                        0,
                        0,
                        0,
                        0,
                        0,
                        0,
                        0,
                        0,
                        0,
                        i - 1 as u8,
                    ])
                };

                let mut tx = SortitionHandleTx::begin(&mut db, &parent_sortition_id).unwrap();
                let snapshot_row = BlockSnapshot {
                    accumulated_coinbase_ustx: 0,
                    pox_valid: true,
                    block_height: i as u64 + 1,
                    burn_header_timestamp: get_epoch_time_secs(),
                    burn_header_hash: BurnchainHeaderHash::from_bytes(&[
                        0, 0, 0, 0, 0, 0, 0, 0, 0, 0, 0, 0, 0, 0, 0, 0, 0, 0, 0, 0, 0, 0, 0, 0, 0,
                        0, 0, 0, 0, 0, 0, i as u8,
                    ])
                    .unwrap(),
                    sortition_id,
                    parent_sortition_id,
                    parent_burn_header_hash: BurnchainHeaderHash::from_bytes(&[
                        (if i == 0 { 0x10 } else { 0 }) as u8,
                        0,
                        0,
                        0,
                        0,
                        0,
                        0,
                        0,
                        0,
                        0,
                        0,
                        0,
                        0,
                        0,
                        0,
                        0,
                        0,
                        0,
                        0,
                        0,
                        0,
                        0,
                        0,
                        0,
                        0,
                        0,
                        0,
                        0,
                        0,
                        0,
                        0,
                        (if i == 0 { 0xff } else { i - 1 }) as u8,
                    ])
                    .unwrap(),
                    consensus_hash: ConsensusHash::from_bytes(&[
                        0,
                        0,
                        0,
                        0,
                        0,
                        0,
                        0,
                        0,
                        0,
                        0,
                        0,
                        0,
                        0,
                        0,
                        0,
                        0,
                        0,
                        0,
                        0,
                        (i + 1) as u8,
                    ])
                    .unwrap(),
                    ops_hash: OpsHash::from_bytes(&[
                        0, 0, 0, 0, 0, 0, 0, 0, 0, 0, 0, 0, 0, 0, 0, 0, 0, 0, 0, 0, 0, 0, 0, 0, 0,
                        0, 0, 0, 0, 0, 0, i as u8,
                    ])
                    .unwrap(),
                    total_burn: i as u64,
                    sortition: true,
                    sortition_hash: SortitionHash::initial(),
                    winning_block_txid: Txid::from_hex(
                        "0000000000000000000000000000000000000000000000000000000000000000",
                    )
                    .unwrap(),
                    winning_stacks_block_hash: BlockHeaderHash::from_hex(
                        "0000000000000000000000000000000000000000000000000000000000000000",
                    )
                    .unwrap(),
                    index_root: TrieHash::from_empty_data(),
                    num_sortitions: i as u64 + 1,
                    stacks_block_accepted: false,
                    stacks_block_height: 0,
                    arrival_index: 0,
                    canonical_stacks_tip_height: 0,
                    canonical_stacks_tip_hash: BlockHeaderHash([0u8; 32]),
                    canonical_stacks_tip_consensus_hash: ConsensusHash([0u8; 20]),
                };
                let index_root = tx
                    .append_chain_tip_snapshot(
                        &last_snapshot,
                        &snapshot_row,
                        &vec![],
                        &vec![],
                        None,
                        None,
                        None,
                    )
                    .unwrap();
                last_snapshot = snapshot_row;
                last_snapshot.index_root = index_root;
                tx.commit().unwrap();
            }
        }

        let tip = SortitionDB::get_canonical_burn_chain_tip(db.conn()).unwrap();

        let ch_fresh = ConsensusHash::from_bytes(&[
            0, 0, 0, 0, 0, 0, 0, 0, 0, 0, 0, 0, 0, 0, 0, 0, 0, 0, 0, 255,
        ])
        .unwrap();
        let ch_oldest_fresh = ConsensusHash::from_bytes(&[
            0,
            0,
            0,
            0,
            0,
            0,
            0,
            0,
            0,
            0,
            0,
            0,
            0,
            0,
            0,
            0,
            0,
            0,
            0,
            (255 - consensus_hash_lifetime) as u8,
        ])
        .unwrap();
        let ch_newest_stale = ConsensusHash::from_bytes(&[
            0,
            0,
            0,
            0,
            0,
            0,
            0,
            0,
            0,
            0,
            0,
            0,
            0,
            0,
            0,
            0,
            0,
            0,
            0,
            (255 - consensus_hash_lifetime - 1) as u8,
        ])
        .unwrap();
        let ch_missing = ConsensusHash::from_bytes(&[
            0, 0, 0, 0, 0, 0, 0, 0, 0, 0, 0, 0, 0, 0, 0, 0, 0, 0, 1, 255,
        ])
        .unwrap();

        let mut ic = SortitionHandleTx::begin(&mut db, &tip.sortition_id).unwrap();
        let fresh_check = ic
            .is_fresh_consensus_hash(consensus_hash_lifetime, &ch_fresh)
            .unwrap();

        assert!(fresh_check);

        let oldest_fresh_check = ic
            .is_fresh_consensus_hash(consensus_hash_lifetime, &ch_oldest_fresh)
            .unwrap();

        assert!(oldest_fresh_check);

        let newest_stale_check = ic
            .is_fresh_consensus_hash(consensus_hash_lifetime, &ch_newest_stale)
            .unwrap();

        assert!(!newest_stale_check);

        let missing_check = ic
            .is_fresh_consensus_hash(consensus_hash_lifetime, &ch_missing)
            .unwrap();

        assert!(!missing_check);
    }

    #[test]
    fn get_consensus_at() {
        let first_burn_hash = BurnchainHeaderHash::from_hex(
            "10000000000000000000000000000000000000000000000000000000000000ff",
        )
        .unwrap();
        let mut db = SortitionDB::connect_test(0, &first_burn_hash).unwrap();
        {
            let mut last_snapshot = SortitionDB::get_first_block_snapshot(db.conn()).unwrap();
            for i in 0..256u64 {
                let sortition_id = SortitionId([
                    0, 0, 0, 0, 0, 0, 0, 0, 0, 0, 0, 0, 0, 0, 0, 0, 0, 0, 0, 0, 0, 0, 0, 0, 0, 0,
                    0, 0, 0, 0, 0, i as u8,
                ]);
                let parent_sortition_id = if i == 0 {
                    last_snapshot.sortition_id.clone()
                } else {
                    SortitionId([
                        0,
                        0,
                        0,
                        0,
                        0,
                        0,
                        0,
                        0,
                        0,
                        0,
                        0,
                        0,
                        0,
                        0,
                        0,
                        0,
                        0,
                        0,
                        0,
                        0,
                        0,
                        0,
                        0,
                        0,
                        0,
                        0,
                        0,
                        0,
                        0,
                        0,
                        0,
                        (i - 1) as u8,
                    ])
                };

                let mut tx = SortitionHandleTx::begin(&mut db, &parent_sortition_id).unwrap();
                let snapshot_row = BlockSnapshot {
                    accumulated_coinbase_ustx: 0,
                    pox_valid: true,
                    block_height: i as u64 + 1,
                    burn_header_timestamp: get_epoch_time_secs(),
                    burn_header_hash: BurnchainHeaderHash::from_bytes(&[
                        0, 0, 0, 0, 0, 0, 0, 0, 0, 0, 0, 0, 0, 0, 0, 0, 0, 0, 0, 0, 0, 0, 0, 0, 0,
                        0, 0, 0, 0, 0, 0, i as u8,
                    ])
                    .unwrap(),
                    sortition_id,
                    parent_sortition_id,
                    parent_burn_header_hash: BurnchainHeaderHash::from_bytes(&[
                        (if i == 0 { 0x10 } else { 0 }) as u8,
                        0,
                        0,
                        0,
                        0,
                        0,
                        0,
                        0,
                        0,
                        0,
                        0,
                        0,
                        0,
                        0,
                        0,
                        0,
                        0,
                        0,
                        0,
                        0,
                        0,
                        0,
                        0,
                        0,
                        0,
                        0,
                        0,
                        0,
                        0,
                        0,
                        0,
                        (if i == 0 { 0xff } else { i - 1 }) as u8,
                    ])
                    .unwrap(),
                    consensus_hash: ConsensusHash::from_bytes(&[
                        0,
                        0,
                        0,
                        0,
                        0,
                        0,
                        0,
                        0,
                        0,
                        0,
                        0,
                        0,
                        0,
                        0,
                        0,
                        0,
                        0,
                        0,
                        ((i + 1) / 256) as u8,
                        (i + 1) as u8,
                    ])
                    .unwrap(),
                    ops_hash: OpsHash::from_bytes(&[
                        0, 0, 0, 0, 0, 0, 0, 0, 0, 0, 0, 0, 0, 0, 0, 0, 0, 0, 0, 0, 0, 0, 0, 0, 0,
                        0, 0, 0, 0, 0, 0, i as u8,
                    ])
                    .unwrap(),
                    total_burn: i as u64,
                    sortition: true,
                    sortition_hash: SortitionHash::initial(),
                    winning_block_txid: Txid::from_hex(
                        "0000000000000000000000000000000000000000000000000000000000000000",
                    )
                    .unwrap(),
                    winning_stacks_block_hash: BlockHeaderHash::from_hex(
                        "0000000000000000000000000000000000000000000000000000000000000000",
                    )
                    .unwrap(),
                    index_root: TrieHash::from_empty_data(),
                    num_sortitions: i as u64 + 1,
                    stacks_block_accepted: false,
                    stacks_block_height: 0,
                    arrival_index: 0,
                    canonical_stacks_tip_height: 0,
                    canonical_stacks_tip_hash: BlockHeaderHash([0u8; 32]),
                    canonical_stacks_tip_consensus_hash: ConsensusHash([0u8; 20]),
                };
                let index_root = tx
                    .append_chain_tip_snapshot(
                        &last_snapshot,
                        &snapshot_row,
                        &vec![],
                        &vec![],
                        None,
                        None,
                        None,
                    )
                    .unwrap();
                last_snapshot = snapshot_row;
                last_snapshot.index_root = index_root;
                // should succeed within the tx
                let ch = tx.get_consensus_at(i as u64 + 1).unwrap().unwrap();
                assert_eq!(ch, last_snapshot.consensus_hash);

                tx.commit().unwrap();
            }
        }

        let tip = SortitionDB::get_canonical_burn_chain_tip(db.conn()).unwrap();

        for i in 0..256 {
            // should succeed within the conn
            let ic = db.index_handle(&tip.sortition_id);
            let expected_ch = ConsensusHash::from_bytes(&[
                0, 0, 0, 0, 0, 0, 0, 0, 0, 0, 0, 0, 0, 0, 0, 0, 0, 0, 0, i as u8,
            ])
            .unwrap();
            let ch = ic.get_consensus_at(i).unwrap().unwrap();
            assert_eq!(ch, expected_ch);
        }
    }

    #[test]
    fn get_block_burn_amount() {
        let block_height = 123;
        let vtxindex = 456;
        let first_burn_hash = BurnchainHeaderHash::from_hex(
            "0000000000000000000000000000000000000000000000000000000000000000",
        )
        .unwrap();

        let leader_key = LeaderKeyRegisterOp {
            consensus_hash: ConsensusHash::from_bytes(
                &hex_bytes("2222222222222222222222222222222222222222").unwrap(),
            )
            .unwrap(),
            public_key: VRFPublicKey::from_bytes(
                &hex_bytes("a366b51292bef4edd64063d9145c617fec373bceb0758e98cd72becd84d54c7a")
                    .unwrap(),
            )
            .unwrap(),
            memo: vec![01, 02, 03, 04, 05],
            address: StacksAddress::from_bitcoin_address(
                &BitcoinAddress::from_scriptpubkey(
                    BitcoinNetworkType::Testnet,
                    &hex_bytes("76a9140be3e286a15ea85882761618e366586b5574100d88ac").unwrap(),
                )
                .unwrap(),
            ),

            txid: Txid::from_bytes_be(
                &hex_bytes("1bfa831b5fc56c858198acb8e77e5863c1e9d8ac26d49ddb914e24d8d4083562")
                    .unwrap(),
            )
            .unwrap(),
            vtxindex: vtxindex,
            block_height: block_height + 1,
            burn_header_hash: BurnchainHeaderHash([0x01; 32]),
        };

        let block_commit = LeaderBlockCommitOp {
            sunset_burn: 0,
            block_header_hash: BlockHeaderHash::from_bytes(
                &hex_bytes("2222222222222222222222222222222222222222222222222222222222222222")
                    .unwrap(),
            )
            .unwrap(),
            new_seed: VRFSeed::from_bytes(
                &hex_bytes("3333333333333333333333333333333333333333333333333333333333333333")
                    .unwrap(),
            )
            .unwrap(),
            parent_block_ptr: 0x43424140,
            parent_vtxindex: 0x4342,
            key_block_ptr: (block_height + 1) as u32,
            key_vtxindex: vtxindex as u16,
            memo: vec![0x80],
            commit_outs: vec![],

            burn_fee: 12345,
            input: (Txid([0; 32]), 0),
            apparent_sender: BurnchainSigner {
                public_keys: vec![StacksPublicKey::from_hex(
                    "02d8015134d9db8178ac93acbc43170a2f20febba5087a5b0437058765ad5133d0",
                )
                .unwrap()],
                num_sigs: 1,
                hash_mode: AddressHashMode::SerializeP2PKH,
            },

            txid: Txid::from_bytes_be(
                &hex_bytes("3c07a0a93360bc85047bbaadd49e30c8af770f73a37e10fec400174d2e5f27cf")
                    .unwrap(),
            )
            .unwrap(),
            vtxindex: vtxindex,
            block_height: block_height + 2,
            burn_parent_modulus: ((block_height + 1) % BURN_BLOCK_MINED_AT_MODULUS) as u8,
            burn_header_hash: BurnchainHeaderHash([0x03; 32]),
        };

        let user_burn = UserBurnSupportOp {
            address: StacksAddress::new(2, Hash160([2u8; 20])),
            consensus_hash: ConsensusHash::from_bytes(
                &hex_bytes("2222222222222222222222222222222222222222").unwrap(),
            )
            .unwrap(),
            public_key: VRFPublicKey::from_bytes(
                &hex_bytes("a366b51292bef4edd64063d9145c617fec373bceb0758e98cd72becd84d54c7a")
                    .unwrap(),
            )
            .unwrap(),
            block_header_hash_160: Hash160::from_bytes(
                &hex_bytes("3333333333333333333333333333333333333333").unwrap(),
            )
            .unwrap(),
            key_block_ptr: (block_height + 1) as u32,
            key_vtxindex: vtxindex as u16,
            burn_fee: 12345,

            txid: Txid::from_bytes_be(
                &hex_bytes("1d5cbdd276495b07f0e0bf0181fa57c175b217bc35531b078d62fc20986c716c")
                    .unwrap(),
            )
            .unwrap(),
            vtxindex: vtxindex + 1,
            block_height: block_height + 2,
            burn_header_hash: BurnchainHeaderHash([0x03; 32]),
        };

        let mut db = SortitionDB::connect_test(block_height, &first_burn_hash).unwrap();

        let key_snapshot = test_append_snapshot(
            &mut db,
            BurnchainHeaderHash([0x01; 32]),
            &vec![BlockstackOperationType::LeaderKeyRegister(
                leader_key.clone(),
            )],
        );

        let commit_snapshot = test_append_snapshot(
            &mut db,
            BurnchainHeaderHash([0x03; 32]),
            &vec![
                BlockstackOperationType::LeaderBlockCommit(block_commit.clone()),
                BlockstackOperationType::UserBurnSupport(user_burn.clone()),
            ],
        );

        {
            let burn_amt = SortitionDB::get_block_burn_amount(db.conn(), &commit_snapshot).unwrap();
            assert_eq!(burn_amt, block_commit.burn_fee + user_burn.burn_fee);

            let no_burn_amt = SortitionDB::get_block_burn_amount(db.conn(), &key_snapshot).unwrap();
            assert_eq!(no_burn_amt, 0);
        }
    }

    #[test]
    fn get_last_snapshot_with_sortition() {
        let block_height = 123;
        let total_burn_sortition = 100;
        let total_burn_no_sortition = 200;
        let first_burn_hash = BurnchainHeaderHash::from_hex(
            "0000000000000000000000000000000000000000000000000000000000000000",
        )
        .unwrap();

        let mut first_snapshot = BlockSnapshot {
            accumulated_coinbase_ustx: 0,
            pox_valid: true,
            block_height: block_height - 2,
            burn_header_timestamp: get_epoch_time_secs(),
            burn_header_hash: first_burn_hash.clone(),
            sortition_id: SortitionId(first_burn_hash.0.clone()),
            parent_sortition_id: SortitionId(first_burn_hash.0.clone()),
            parent_burn_header_hash: BurnchainHeaderHash([0xff; 32]),
            consensus_hash: ConsensusHash::from_hex("0000000000000000000000000000000000000000")
                .unwrap(),
            ops_hash: OpsHash::from_hex(
                "0000000000000000000000000000000000000000000000000000000000000000",
            )
            .unwrap(),
            total_burn: 0,
            sortition: true,
            sortition_hash: SortitionHash::initial(),
            winning_block_txid: Txid::from_hex(
                "0000000000000000000000000000000000000000000000000000000000000000",
            )
            .unwrap(),
            winning_stacks_block_hash: BlockHeaderHash::from_hex(
                "0000000000000000000000000000000000000000000000000000000000000000",
            )
            .unwrap(),
            index_root: TrieHash([0u8; 32]),
            num_sortitions: 0,
            stacks_block_accepted: false,
            stacks_block_height: 0,
            arrival_index: 0,
            canonical_stacks_tip_height: 0,
            canonical_stacks_tip_hash: BlockHeaderHash([0u8; 32]),
            canonical_stacks_tip_consensus_hash: ConsensusHash([0u8; 20]),
        };

        let mut snapshot_with_sortition = BlockSnapshot {
            accumulated_coinbase_ustx: 0,
            pox_valid: true,
            block_height: block_height,
            burn_header_timestamp: get_epoch_time_secs(),
            burn_header_hash: BurnchainHeaderHash::from_bytes(&[
                0, 0, 0, 0, 0, 0, 0, 0, 0, 0, 0, 0, 0, 0, 0, 0, 0, 0, 0, 0, 0, 0, 0, 0, 0, 0, 0, 0,
                0, 0, 0, 2,
            ])
            .unwrap(),
            sortition_id: SortitionId([
                0, 0, 0, 0, 0, 0, 0, 0, 0, 0, 0, 0, 0, 0, 0, 0, 0, 0, 0, 0, 0, 0, 0, 0, 0, 0, 0, 0,
                0, 0, 0, 2,
            ]),
            parent_sortition_id: SortitionId([
                0, 0, 0, 0, 0, 0, 0, 0, 0, 0, 0, 0, 0, 0, 0, 0, 0, 0, 0, 0, 0, 0, 0, 0, 0, 0, 0, 0,
                0, 0, 0, 1,
            ]),
            parent_burn_header_hash: BurnchainHeaderHash::from_bytes(&[
                0, 0, 0, 0, 0, 0, 0, 0, 0, 0, 0, 0, 0, 0, 0, 0, 0, 0, 0, 0, 0, 0, 0, 0, 0, 0, 0, 0,
                0, 0, 0, 1,
            ])
            .unwrap(),
            consensus_hash: ConsensusHash::from_bytes(&[
                0, 0, 0, 0, 0, 0, 0, 0, 0, 0, 0, 0, 0, 0, 0, 0, 0, 0, 0, 1,
            ])
            .unwrap(),
            ops_hash: OpsHash::from_bytes(&[
                0, 0, 0, 0, 0, 0, 0, 0, 0, 0, 0, 0, 0, 0, 0, 0, 0, 0, 0, 0, 0, 0, 0, 0, 0, 0, 0, 0,
                0, 0, 0, 1,
            ])
            .unwrap(),
            total_burn: total_burn_sortition,
            sortition: true,
            sortition_hash: SortitionHash::initial(),
            winning_block_txid: Txid::from_hex(
                "0000000000000000000000000000000000000000000000000000000000000001",
            )
            .unwrap(),
            winning_stacks_block_hash: BlockHeaderHash::from_hex(
                "0000000000000000000000000000000000000000000000000000000000000001",
            )
            .unwrap(),
            index_root: TrieHash([1u8; 32]),
            num_sortitions: 1,
            stacks_block_accepted: false,
            stacks_block_height: 0,
            arrival_index: 0,
            canonical_stacks_tip_height: 0,
            canonical_stacks_tip_hash: BlockHeaderHash([0u8; 32]),
            canonical_stacks_tip_consensus_hash: ConsensusHash([0u8; 20]),
        };

        let snapshot_without_sortition = BlockSnapshot {
            accumulated_coinbase_ustx: 0,
            pox_valid: true,
            block_height: block_height - 1,
            burn_header_timestamp: get_epoch_time_secs(),
            burn_header_hash: BurnchainHeaderHash::from_bytes(&[
                0, 0, 0, 0, 0, 0, 0, 0, 0, 0, 0, 0, 0, 0, 0, 0, 0, 0, 0, 0, 0, 0, 0, 0, 0, 0, 0, 0,
                0, 0, 0, 1,
            ])
            .unwrap(),
            sortition_id: SortitionId([
                0, 0, 0, 0, 0, 0, 0, 0, 0, 0, 0, 0, 0, 0, 0, 0, 0, 0, 0, 0, 0, 0, 0, 0, 0, 0, 0, 0,
                0, 0, 0, 1,
            ]),
            parent_sortition_id: SortitionId([
                0, 0, 0, 0, 0, 0, 0, 0, 0, 0, 0, 0, 0, 0, 0, 0, 0, 0, 0, 0, 0, 0, 0, 0, 0, 0, 0, 0,
                0, 0, 0, 0,
            ]),
            parent_burn_header_hash: BurnchainHeaderHash::from_bytes(&[
                0, 0, 0, 0, 0, 0, 0, 0, 0, 0, 0, 0, 0, 0, 0, 0, 0, 0, 0, 0, 0, 0, 0, 0, 0, 0, 0, 0,
                0, 0, 0, 0,
            ])
            .unwrap(),
            consensus_hash: ConsensusHash::from_bytes(&[
                0, 0, 0, 0, 0, 0, 0, 0, 0, 0, 0, 0, 0, 0, 0, 0, 0, 0, 0, 2,
            ])
            .unwrap(),
            ops_hash: OpsHash::from_bytes(&[
                0, 0, 0, 0, 0, 0, 0, 0, 0, 0, 0, 0, 0, 0, 0, 0, 0, 0, 0, 0, 0, 0, 0, 0, 0, 0, 0, 0,
                0, 0, 0, 2,
            ])
            .unwrap(),
            total_burn: total_burn_no_sortition,
            sortition: false,
            sortition_hash: SortitionHash::initial(),
            winning_block_txid: Txid::from_hex(
                "0000000000000000000000000000000000000000000000000000000000000002",
            )
            .unwrap(),
            winning_stacks_block_hash: BlockHeaderHash::from_hex(
                "0000000000000000000000000000000000000000000000000000000000000002",
            )
            .unwrap(),
            index_root: TrieHash([2u8; 32]),
            num_sortitions: 0,
            stacks_block_accepted: false,
            stacks_block_height: 0,
            arrival_index: 0,
            canonical_stacks_tip_height: 0,
            canonical_stacks_tip_hash: BlockHeaderHash([0u8; 32]),
            canonical_stacks_tip_consensus_hash: ConsensusHash([0u8; 20]),
        };

        let mut db = SortitionDB::connect_test(block_height - 2, &first_burn_hash).unwrap();

        let chain_tip = SortitionDB::get_canonical_burn_chain_tip(db.conn()).unwrap();

        let initial_snapshot = {
            let ic = db.index_handle(&chain_tip.sortition_id);
            ic.get_last_snapshot_with_sortition(block_height - 2)
                .unwrap()
        };

        first_snapshot.index_root = initial_snapshot.index_root.clone();
        first_snapshot.burn_header_timestamp = initial_snapshot.burn_header_timestamp;
        assert_eq!(initial_snapshot, first_snapshot);

        {
            let chain_tip = SortitionDB::get_canonical_burn_chain_tip(db.conn()).unwrap();
            let mut tx = SortitionHandleTx::begin(&mut db, &chain_tip.sortition_id).unwrap();

            tx.append_chain_tip_snapshot(
                &chain_tip,
                &snapshot_without_sortition,
                &vec![],
                &vec![],
                None,
                None,
                None,
            )
            .unwrap();
            tx.commit().unwrap();
        }

        let chain_tip = SortitionDB::get_canonical_burn_chain_tip(db.conn()).unwrap();

        let mut next_snapshot = {
            let ic = db.index_handle(&chain_tip.sortition_id);
            ic.get_last_snapshot_with_sortition(block_height - 1)
                .unwrap()
        };

        next_snapshot.index_root = initial_snapshot.index_root.clone();
        next_snapshot.burn_header_timestamp = initial_snapshot.burn_header_timestamp;
        assert_eq!(initial_snapshot, next_snapshot);

        {
            let chain_tip = SortitionDB::get_canonical_burn_chain_tip(db.conn()).unwrap();
            let mut tx = SortitionHandleTx::begin(&mut db, &chain_tip.sortition_id).unwrap();

            tx.append_chain_tip_snapshot(
                &chain_tip,
                &snapshot_with_sortition,
                &vec![],
                &vec![],
                None,
                None,
                None,
            )
            .unwrap();
            tx.commit().unwrap();
        }

        let chain_tip = SortitionDB::get_canonical_burn_chain_tip(db.conn()).unwrap();

        let next_snapshot_2 = {
            let ic = db.index_handle(&chain_tip.sortition_id);
            ic.get_last_snapshot_with_sortition(block_height).unwrap()
        };

        snapshot_with_sortition.index_root = next_snapshot_2.index_root.clone();
        snapshot_with_sortition.burn_header_timestamp = next_snapshot_2.burn_header_timestamp;
        assert_eq!(snapshot_with_sortition, next_snapshot_2);
    }

    /// Verify that the snapshots in a fork are well-formed -- i.e. the block heights are
    /// sequential and the parent block hash of the ith block is equal to the block hash of the
    /// (i-1)th block.
    fn verify_fork_integrity(db: &mut SortitionDB, tip: &SortitionId) {
        let mut child = SortitionDB::get_block_snapshot(db.conn(), tip)
            .unwrap()
            .unwrap();

        let initial = SortitionDB::get_first_block_snapshot(db.conn()).unwrap();

        test_debug!(
            "Verify from {},hash={},parent={} back to {},hash={},parent={}",
            child.block_height,
            child.burn_header_hash,
            child.parent_burn_header_hash,
            initial.block_height,
            initial.burn_header_hash,
            initial.parent_burn_header_hash
        );

        while child.block_height > initial.block_height {
            let parent = {
                let ic = db.index_conn();
                SortitionDB::get_ancestor_snapshot(&ic, child.block_height - 1, &child.sortition_id)
                    .unwrap()
                    .unwrap()
            };

            test_debug!(
                "Verify {} == {} - 1 and hash={},parent_hash={} == parent={}",
                parent.block_height,
                child.block_height,
                child.burn_header_hash,
                parent.burn_header_hash,
                child.parent_burn_header_hash
            );

            assert_eq!(parent.block_height, child.block_height - 1);
            assert_eq!(parent.burn_header_hash, child.parent_burn_header_hash);

            child = parent.clone();
        }

        assert_eq!(child, initial);
    }

    #[test]
    fn test_chain_reorg() {
        // Create a set of forks that looks like this:
        // 0-1-2-3-4-5-6-7-8-9 (fork 0)
        //  \
        //   1-2-3-4-5-6-7-8-9 (fork 1)
        //    \
        //     2-3-4-5-6-7-8-9 (fork 2)
        //      \
        //       3-4-5-6-7-8-9 (fork 3)
        //
        //    ...etc...
        //
        // Then, append a block to fork 9, and confirm that it switches places with fork 0.
        // Append 2 blocks to fork 8, and confirm that it switches places with fork 0.
        // Append 3 blocks to fork 7, and confirm that it switches places with fork 0.
        // ... etc.
        //
        let first_burn_hash = BurnchainHeaderHash([0x00; 32]);
        let first_block_height = 100;

        let mut db = SortitionDB::connect_test(first_block_height, &first_burn_hash).unwrap();

        // make an initial fork
        let mut last_snapshot = SortitionDB::get_first_block_snapshot(db.conn()).unwrap();

        for i in 0..10 {
            let mut next_snapshot = last_snapshot.clone();

            next_snapshot.block_height += 1;
            next_snapshot.num_sortitions += 1;
            next_snapshot.parent_burn_header_hash = next_snapshot.burn_header_hash.clone();
            next_snapshot.burn_header_hash = BurnchainHeaderHash([
                0,
                0,
                0,
                0,
                0,
                0,
                0,
                0,
                0,
                0,
                0,
                0,
                0,
                0,
                0,
                0,
                0,
                0,
                0,
                0,
                0,
                0,
                0,
                0,
                0,
                0,
                0,
                0,
                0,
                0,
                0,
                i + 1,
            ]);
            next_snapshot.sortition_id = SortitionId([
                0,
                0,
                0,
                0,
                0,
                0,
                0,
                0,
                0,
                0,
                0,
                0,
                0,
                0,
                0,
                0,
                0,
                0,
                0,
                0,
                0,
                0,
                0,
                0,
                0,
                0,
                0,
                0,
                0,
                0,
                0,
                i + 1,
            ]);
            next_snapshot.parent_sortition_id = last_snapshot.sortition_id.clone();
            next_snapshot.consensus_hash = ConsensusHash([
                0,
                0,
                0,
                0,
                0,
                0,
                0,
                0,
                0,
                0,
                0,
                0,
                0,
                0,
                0,
                0,
                0,
                0,
                0,
                i + 1,
            ]);

            let mut tx = SortitionHandleTx::begin(&mut db, &last_snapshot.sortition_id).unwrap();
            tx.append_chain_tip_snapshot(
                &last_snapshot,
                &next_snapshot,
                &vec![],
                &vec![],
                None,
                None,
                None,
            )
            .unwrap();
            tx.commit().unwrap();

            last_snapshot = next_snapshot.clone();
        }

        test_debug!("----- make forks -----");

        // make other forks
        for i in 0..9 {
            let parent_block_hash = if i == 0 {
                [0u8; 32]
            } else {
                let mut tmp = [
                    0,
                    0,
                    0,
                    0,
                    0,
                    0,
                    0,
                    0,
                    0,
                    0,
                    0,
                    0,
                    0,
                    0,
                    0,
                    0,
                    0,
                    0,
                    0,
                    0,
                    0,
                    0,
                    0,
                    0,
                    0,
                    0,
                    0,
                    0,
                    0,
                    0,
                    0,
                    (i + 1) as u8,
                ];
                tmp[i - 1] = 1;
                tmp
            };

            let parent_block = SortitionId(parent_block_hash);
            test_debug!(
                "----- build fork off of parent {} (i = {}) -----",
                &parent_block,
                i
            );

            let mut last_snapshot = SortitionDB::get_block_snapshot(db.conn(), &parent_block)
                .unwrap()
                .unwrap();

            let initial_block_height = last_snapshot.block_height;
            let initial_num_sortitions = last_snapshot.num_sortitions;

            let mut next_snapshot = last_snapshot.clone();

            for j in (i + 1)..10 {
                let mut block_hash = [
                    0,
                    0,
                    0,
                    0,
                    0,
                    0,
                    0,
                    0,
                    0,
                    0,
                    0,
                    0,
                    0,
                    0,
                    0,
                    0,
                    0,
                    0,
                    0,
                    0,
                    0,
                    0,
                    0,
                    0,
                    0,
                    0,
                    0,
                    0,
                    0,
                    0,
                    0,
                    (j + 1) as u8,
                ];
                block_hash[i] = (j - i) as u8;

                next_snapshot.block_height = initial_block_height + (j - i) as u64;
                next_snapshot.num_sortitions = initial_num_sortitions + (j - i) as u64;
                next_snapshot.parent_burn_header_hash = next_snapshot.burn_header_hash.clone();
                next_snapshot.sortition_id = SortitionId(block_hash.clone());
                next_snapshot.parent_sortition_id = last_snapshot.sortition_id.clone();
                next_snapshot.burn_header_hash = BurnchainHeaderHash(block_hash);
                next_snapshot.consensus_hash = ConsensusHash([
                    1,
                    0,
                    0,
                    0,
                    0,
                    0,
                    0,
                    0,
                    0,
                    0,
                    0,
                    0,
                    0,
                    0,
                    0,
                    0,
                    0,
                    0,
                    j as u8,
                    (i + 1) as u8,
                ]);

                let mut tx =
                    SortitionHandleTx::begin(&mut db, &last_snapshot.sortition_id).unwrap();
                let next_index_root = tx
                    .append_chain_tip_snapshot(
                        &last_snapshot,
                        &next_snapshot,
                        &vec![],
                        &vec![],
                        None,
                        None,
                        None,
                    )
                    .unwrap();
                tx.commit().unwrap();

                next_snapshot.index_root = next_index_root;
                last_snapshot = next_snapshot.clone();
            }

            test_debug!(
                "----- made fork {} (i = {}) -----",
                &next_snapshot.burn_header_hash,
                i
            );
        }

        test_debug!("----- grow forks -----");

        let mut all_chain_tips = vec![];

        // grow each fork so it overtakes the currently-canonical fork
        for i in 0..9 {
            let mut last_block_hash = [
                0, 0, 0, 0, 0, 0, 0, 0, 0, 0, 0, 0, 0, 0, 0, 0, 0, 0, 0, 0, 0, 0, 0, 0, 0, 0, 0, 0,
                0, 0, 0, 10,
            ];
            last_block_hash[i] = (9 - i) as u8;
            let last_block = SortitionId(last_block_hash);

            test_debug!("----- grow fork {} (i = {}) -----", &last_block, i);

            let mut last_snapshot = SortitionDB::get_block_snapshot(db.conn(), &last_block)
                .unwrap()
                .unwrap();

            let initial_block_height = last_snapshot.block_height;
            let mut next_snapshot = last_snapshot.clone();

            // grow the fork up to the length of the previous fork
            for j in 0..((i + 1) as u64) {
                next_snapshot = last_snapshot.clone();

                let mut next_block_hash_vec = last_snapshot.burn_header_hash.as_bytes().to_vec();
                next_block_hash_vec[0] += 1;
                let mut next_block_hash = [0u8; 32];
                next_block_hash.copy_from_slice(&next_block_hash_vec[..]);

                next_snapshot.block_height = last_snapshot.block_height + 1;
                next_snapshot.num_sortitions = last_snapshot.num_sortitions + 1;
                next_snapshot.parent_burn_header_hash = last_snapshot.burn_header_hash.clone();
                next_snapshot.sortition_id = SortitionId(next_block_hash.clone());
                next_snapshot.parent_sortition_id = last_snapshot.sortition_id.clone();
                next_snapshot.burn_header_hash = BurnchainHeaderHash(next_block_hash);
                next_snapshot.consensus_hash = ConsensusHash([
                    2,
                    0,
                    0,
                    0,
                    0,
                    0,
                    0,
                    0,
                    0,
                    0,
                    0,
                    0,
                    0,
                    0,
                    0,
                    0,
                    0,
                    0,
                    j as u8,
                    (i + 1) as u8,
                ]);

                let next_index_root = {
                    let mut tx =
                        SortitionHandleTx::begin(&mut db, &last_snapshot.sortition_id).unwrap();
                    let next_index_root = tx
                        .append_chain_tip_snapshot(
                            &last_snapshot,
                            &next_snapshot,
                            &vec![],
                            &vec![],
                            None,
                            None,
                            None,
                        )
                        .unwrap();
                    tx.commit().unwrap();
                    next_index_root
                };

                last_snapshot =
                    SortitionDB::get_block_snapshot(db.conn(), &next_snapshot.sortition_id)
                        .unwrap()
                        .unwrap();
            }

            // make the fork exceed the canonical chain tip
            next_snapshot = last_snapshot.clone();

            let mut next_block_hash_vec = last_snapshot.burn_header_hash.as_bytes().to_vec();
            next_block_hash_vec[0] = 0xff;
            let mut next_block_hash = [0u8; 32];
            next_block_hash.copy_from_slice(&next_block_hash_vec[..]);

            next_snapshot.block_height += 1;
            next_snapshot.num_sortitions += 1;
            next_snapshot.parent_burn_header_hash = next_snapshot.burn_header_hash.clone();
            next_snapshot.sortition_id = SortitionId(next_block_hash.clone());
            next_snapshot.parent_sortition_id = last_snapshot.sortition_id.clone();
            next_snapshot.burn_header_hash = BurnchainHeaderHash(next_block_hash);
            next_snapshot.consensus_hash =
                ConsensusHash(Hash160::from_data(&next_snapshot.consensus_hash.0).0);

            let next_index_root = {
                let mut tx =
                    SortitionHandleTx::begin(&mut db, &last_snapshot.sortition_id).unwrap();
                let next_index_root = tx
                    .append_chain_tip_snapshot(
                        &last_snapshot,
                        &next_snapshot,
                        &vec![],
                        &vec![],
                        None,
                        None,
                        None,
                    )
                    .unwrap();
                tx.commit().unwrap();
                next_index_root
            };

            next_snapshot.index_root = next_index_root;

            let mut expected_tip = next_snapshot.clone();
            expected_tip.index_root = next_index_root;

            let canonical_tip = SortitionDB::get_canonical_burn_chain_tip(db.conn()).unwrap();
            assert_eq!(canonical_tip, expected_tip);

            verify_fork_integrity(&mut db, &canonical_tip.sortition_id);
            all_chain_tips.push(canonical_tip.sortition_id.clone());
        }

        for tip_header_hash in all_chain_tips.iter() {
            verify_fork_integrity(&mut db, tip_header_hash);
        }
    }

    #[test]
    fn test_get_stacks_header_hashes() {
        let first_burn_hash = BurnchainHeaderHash::from_hex(
            "10000000000000000000000000000000000000000000000000000000000000ff",
        )
        .unwrap();
        let mut db = SortitionDB::connect_test(0, &first_burn_hash).unwrap();
        {
            let mut last_snapshot = SortitionDB::get_first_block_snapshot(db.conn()).unwrap();
            let mut total_burn = 0;
            let mut total_sortitions = 0;
            for i in 0..256 {
                let snapshot_row = if i % 3 == 0 {
                    BlockSnapshot {
                        accumulated_coinbase_ustx: 0,
                        pox_valid: true,
                        block_height: i + 1,
                        burn_header_timestamp: get_epoch_time_secs(),
                        burn_header_hash: BurnchainHeaderHash::from_bytes(&[
                            0, 0, 0, 0, 0, 0, 0, 0, 0, 0, 0, 0, 0, 0, 0, 0, 0, 0, 0, 0, 0, 0, 0, 0,
                            0, 0, 0, 0, 0, 0, 0, i as u8,
                        ])
                        .unwrap(),
                        sortition_id: SortitionId([
                            0, 0, 0, 0, 0, 0, 0, 0, 0, 0, 0, 0, 0, 0, 0, 0, 0, 0, 0, 0, 0, 0, 0, 0,
                            0, 0, 0, 0, 0, 0, 0, i as u8,
                        ]),
                        parent_sortition_id: last_snapshot.sortition_id.clone(),
                        parent_burn_header_hash: BurnchainHeaderHash::from_bytes(&[
                            (if i == 0 { 0x10 } else { 0 }) as u8,
                            0,
                            0,
                            0,
                            0,
                            0,
                            0,
                            0,
                            0,
                            0,
                            0,
                            0,
                            0,
                            0,
                            0,
                            0,
                            0,
                            0,
                            0,
                            0,
                            0,
                            0,
                            0,
                            0,
                            0,
                            0,
                            0,
                            0,
                            0,
                            0,
                            0,
                            (if i == 0 { 0xff } else { i - 1 }) as u8,
                        ])
                        .unwrap(),
                        consensus_hash: ConsensusHash::from_bytes(&[
                            1, 0, 0, 0, 0, 0, 0, 0, 0, 0, 0, 0, 0, 0, 0, 0, 0, 0, 0, i as u8,
                        ])
                        .unwrap(),
                        ops_hash: OpsHash::from_bytes(&[
                            0, 0, 0, 0, 0, 0, 0, 0, 0, 0, 0, 0, 0, 0, 0, 0, 0, 0, 0, 0, 0, 0, 0, 0,
                            0, 0, 0, 0, 0, 0, 0, i as u8,
                        ])
                        .unwrap(),
                        total_burn: total_burn,
                        sortition: false,
                        sortition_hash: SortitionHash([(i as u8); 32]),
                        winning_block_txid: Txid([(i as u8); 32]),
                        winning_stacks_block_hash: BlockHeaderHash([0u8; 32]),
                        index_root: TrieHash::from_empty_data(),
                        num_sortitions: total_sortitions,
                        stacks_block_accepted: false,
                        stacks_block_height: 0,
                        arrival_index: 0,
                        canonical_stacks_tip_height: 0,
                        canonical_stacks_tip_hash: BlockHeaderHash([0u8; 32]),
                        canonical_stacks_tip_consensus_hash: ConsensusHash([0u8; 20]),
                    }
                } else {
                    total_burn += 1;
                    total_sortitions += 1;
                    BlockSnapshot {
                        accumulated_coinbase_ustx: 0,
                        pox_valid: true,
                        block_height: i + 1,
                        burn_header_timestamp: get_epoch_time_secs(),
                        burn_header_hash: BurnchainHeaderHash::from_bytes(&[
                            0, 0, 0, 0, 0, 0, 0, 0, 0, 0, 0, 0, 0, 0, 0, 0, 0, 0, 0, 0, 0, 0, 0, 0,
                            0, 0, 0, 0, 0, 0, 0, i as u8,
                        ])
                        .unwrap(),
                        sortition_id: SortitionId([
                            0, 0, 0, 0, 0, 0, 0, 0, 0, 0, 0, 0, 0, 0, 0, 0, 0, 0, 0, 0, 0, 0, 0, 0,
                            0, 0, 0, 0, 0, 0, 0, i as u8,
                        ]),
                        parent_sortition_id: last_snapshot.sortition_id.clone(),
                        parent_burn_header_hash: BurnchainHeaderHash::from_bytes(&[
                            (if i == 0 { 0x10 } else { 0 }) as u8,
                            0,
                            0,
                            0,
                            0,
                            0,
                            0,
                            0,
                            0,
                            0,
                            0,
                            0,
                            0,
                            0,
                            0,
                            0,
                            0,
                            0,
                            0,
                            0,
                            0,
                            0,
                            0,
                            0,
                            0,
                            0,
                            0,
                            0,
                            0,
                            0,
                            0,
                            (if i == 0 { 0xff } else { i - 1 }) as u8,
                        ])
                        .unwrap(),
                        consensus_hash: ConsensusHash::from_bytes(&[
                            1, 0, 0, 0, 0, 0, 0, 0, 0, 0, 0, 0, 0, 0, 0, 0, 0, 0, 0, i as u8,
                        ])
                        .unwrap(),
                        ops_hash: OpsHash::from_bytes(&[
                            0, 0, 0, 0, 0, 0, 0, 0, 0, 0, 0, 0, 0, 0, 0, 0, 0, 0, 0, 0, 0, 0, 0, 0,
                            0, 0, 0, 0, 0, 0, 0, i as u8,
                        ])
                        .unwrap(),
                        total_burn: total_burn,
                        sortition: true,
                        sortition_hash: SortitionHash([(i as u8); 32]),
                        winning_block_txid: Txid([(i as u8); 32]),
                        winning_stacks_block_hash: BlockHeaderHash([(i as u8); 32]),
                        index_root: TrieHash::from_empty_data(),
                        num_sortitions: total_sortitions,
                        stacks_block_accepted: false,
                        stacks_block_height: 0,
                        arrival_index: 0,
                        canonical_stacks_tip_height: 0,
                        canonical_stacks_tip_hash: BlockHeaderHash([0u8; 32]),
                        canonical_stacks_tip_consensus_hash: ConsensusHash([0u8; 20]),
                    }
                };

                // NOTE: we don't care about VRF keys or block commits here

                let mut tx =
                    SortitionHandleTx::begin(&mut db, &last_snapshot.sortition_id).unwrap();

                let index_root = tx
                    .append_chain_tip_snapshot(
                        &last_snapshot,
                        &snapshot_row,
                        &vec![],
                        &vec![],
                        None,
                        None,
                        None,
                    )
                    .unwrap();
                last_snapshot = snapshot_row;
                last_snapshot.index_root = index_root;

                // should succeed within the tx
                let ch = tx
                    .get_consensus_at(i + 1)
                    .unwrap()
                    .unwrap_or(ConsensusHash::empty());
                assert_eq!(ch, last_snapshot.consensus_hash);

                tx.commit().unwrap();
            }
        }

        let canonical_tip = SortitionDB::get_canonical_burn_chain_tip(db.conn()).unwrap();
        let mut cache = BlockHeaderCache::new();

        {
            let ic = db.index_conn();
            let hashes = ic
                .get_stacks_header_hashes(256, &canonical_tip.consensus_hash, &cache)
                .unwrap();
            SortitionDB::merge_block_header_cache(&mut cache, &hashes);

            assert_eq!(hashes.len(), 256);
            for i in 0..256 {
                let (ref consensus_hash, ref block_hash_opt) = &hashes[i];
                if i % 3 == 0 {
                    assert!(block_hash_opt.is_none());
                } else {
                    assert!(block_hash_opt.is_some());
                    let block_hash = block_hash_opt.unwrap();
                    assert_eq!(block_hash, BlockHeaderHash([(i as u8); 32]));
                }
                assert_eq!(
                    *consensus_hash,
                    ConsensusHash::from_bytes(&[
                        1, 0, 0, 0, 0, 0, 0, 0, 0, 0, 0, 0, 0, 0, 0, 0, 0, 0, 0, i as u8
                    ])
                    .unwrap()
                );

                if i > 0 {
                    assert!(cache.contains_key(consensus_hash));
                    assert_eq!(cache.get(consensus_hash).unwrap().0, *block_hash_opt);
                }
            }
        }

        {
            let ic = db.index_conn();
            let hashes = ic
                .get_stacks_header_hashes(
                    256,
                    &canonical_tip.consensus_hash,
                    &mut BlockHeaderCache::new(),
                )
                .unwrap();
            SortitionDB::merge_block_header_cache(&mut cache, &hashes);

            let cached_hashes = ic
                .get_stacks_header_hashes(256, &canonical_tip.consensus_hash, &cache)
                .unwrap();

            assert_eq!(hashes.len(), 256);
            assert_eq!(cached_hashes.len(), 256);
            for i in 0..256 {
                assert_eq!(cached_hashes[i], hashes[i]);
                let (ref consensus_hash, ref block_hash_opt) = &hashes[i];
                if i % 3 == 0 {
                    assert!(block_hash_opt.is_none());
                } else {
                    assert!(block_hash_opt.is_some());
                    let block_hash = block_hash_opt.unwrap();
                    assert_eq!(block_hash, BlockHeaderHash([(i as u8); 32]));
                }
                assert_eq!(
                    *consensus_hash,
                    ConsensusHash::from_bytes(&[
                        1, 0, 0, 0, 0, 0, 0, 0, 0, 0, 0, 0, 0, 0, 0, 0, 0, 0, 0, i as u8
                    ])
                    .unwrap()
                );

                if i > 0 {
                    assert!(cache.contains_key(consensus_hash));
                    assert_eq!(cache.get(consensus_hash).unwrap().0, *block_hash_opt);
                }
            }
        }

        {
            let ic = db.index_conn();
            let hashes = ic
                .get_stacks_header_hashes(
                    192,
                    &canonical_tip.consensus_hash,
                    &mut BlockHeaderCache::new(),
                )
                .unwrap();
            SortitionDB::merge_block_header_cache(&mut cache, &hashes);

            let cached_hashes = ic
                .get_stacks_header_hashes(192, &canonical_tip.consensus_hash, &cache)
                .unwrap();

            assert_eq!(hashes.len(), 192);
            assert_eq!(cached_hashes.len(), 192);
            for i in 64..256 {
                assert_eq!(cached_hashes[i - 64], hashes[i - 64]);
                let (ref consensus_hash, ref block_hash_opt) = &hashes[i - 64];
                if i % 3 == 0 {
                    assert!(block_hash_opt.is_none());
                } else {
                    assert!(block_hash_opt.is_some());
                    let block_hash = block_hash_opt.unwrap();
                    assert_eq!(block_hash, BlockHeaderHash([(i as u8); 32]));
                }
                assert_eq!(
                    *consensus_hash,
                    ConsensusHash::from_bytes(&[
                        1, 0, 0, 0, 0, 0, 0, 0, 0, 0, 0, 0, 0, 0, 0, 0, 0, 0, 0, i as u8
                    ])
                    .unwrap()
                );

                assert!(cache.contains_key(consensus_hash));
                assert_eq!(cache.get(consensus_hash).unwrap().0, *block_hash_opt);
            }
        }

        {
            let ic = db.index_conn();
            let hashes = ic
                .get_stacks_header_hashes(
                    257,
                    &canonical_tip.consensus_hash,
                    &mut BlockHeaderCache::new(),
                )
                .unwrap();
            SortitionDB::merge_block_header_cache(&mut cache, &hashes);

            let cached_hashes = ic
                .get_stacks_header_hashes(257, &canonical_tip.consensus_hash, &cache)
                .unwrap();

            assert_eq!(hashes.len(), 256);
            assert_eq!(cached_hashes.len(), 256);
            for i in 0..256 {
                assert_eq!(cached_hashes[i], hashes[i]);
                let (ref consensus_hash, ref block_hash_opt) = &hashes[i];
                if i % 3 == 0 {
                    assert!(block_hash_opt.is_none());
                } else {
                    assert!(block_hash_opt.is_some());
                    let block_hash = block_hash_opt.unwrap();
                    assert_eq!(block_hash, BlockHeaderHash([(i as u8); 32]));
                }
                assert_eq!(
                    *consensus_hash,
                    ConsensusHash::from_bytes(&[
                        1, 0, 0, 0, 0, 0, 0, 0, 0, 0, 0, 0, 0, 0, 0, 0, 0, 0, 0, i as u8
                    ])
                    .unwrap()
                );

                if i > 0 {
                    assert!(cache.contains_key(consensus_hash));
                    assert_eq!(cache.get(consensus_hash).unwrap().0, *block_hash_opt);
                }
            }
        }

        {
            let ic = db.index_conn();
            let err = ic
                .get_stacks_header_hashes(256, &ConsensusHash([0x03; 20]), &BlockHeaderCache::new())
                .unwrap_err();
            match err {
                db_error::NotFoundError => {}
                _ => {
                    eprintln!("Got wrong error: {:?}", &err);
                    assert!(false);
                    unreachable!();
                }
            }

            let err = ic
                .get_stacks_header_hashes(256, &ConsensusHash([0x03; 20]), &cache)
                .unwrap_err();
            match err {
                db_error::NotFoundError => {}
                _ => {
                    eprintln!("Got wrong error: {:?}", &err);
                    assert!(false);
                    unreachable!();
                }
            }
        }
    }

    fn make_fork_run(
        db: &mut SortitionDB,
        start_snapshot: &BlockSnapshot,
        length: u64,
        bit_pattern: u8,
    ) -> () {
        let mut last_snapshot = start_snapshot.clone();
        for i in last_snapshot.block_height..(last_snapshot.block_height + length) {
            let snapshot = BlockSnapshot {
                accumulated_coinbase_ustx: 0,
                pox_valid: true,
                block_height: last_snapshot.block_height + 1,
                burn_header_timestamp: get_epoch_time_secs(),
                burn_header_hash: BurnchainHeaderHash([(i as u8) | bit_pattern; 32]),
                sortition_id: SortitionId([(i as u8) | bit_pattern; 32]),
                parent_sortition_id: last_snapshot.sortition_id.clone(),
                parent_burn_header_hash: last_snapshot.burn_header_hash.clone(),
                consensus_hash: ConsensusHash([((i + 1) as u8) | bit_pattern; 20]),
                ops_hash: OpsHash([(i as u8) | bit_pattern; 32]),
                total_burn: 0,
                sortition: true,
                sortition_hash: SortitionHash([(i as u8) | bit_pattern; 32]),
                winning_block_txid: Txid([(i as u8) | bit_pattern; 32]),
                winning_stacks_block_hash: BlockHeaderHash([(i as u8) | bit_pattern; 32]),
                index_root: TrieHash([0u8; 32]),
                num_sortitions: last_snapshot.num_sortitions + 1,
                stacks_block_accepted: false,
                stacks_block_height: 0,
                arrival_index: 0,
                canonical_stacks_tip_height: 0,
                canonical_stacks_tip_hash: BlockHeaderHash([0u8; 32]),
                canonical_stacks_tip_consensus_hash: ConsensusHash([0u8; 20]),
            };
            {
                let mut tx = SortitionHandleTx::begin(db, &last_snapshot.sortition_id).unwrap();
                let _index_root = tx
                    .append_chain_tip_snapshot(
                        &last_snapshot,
                        &snapshot,
                        &vec![],
                        &vec![],
                        None,
                        None,
                        None,
                    )
                    .unwrap();
                tx.commit().unwrap();
            }
            last_snapshot = SortitionDB::get_block_snapshot(db.conn(), &snapshot.sortition_id)
                .unwrap()
                .unwrap();
        }
    }

    #[test]
    fn test_set_stacks_block_accepted() {
        let first_burn_hash = BurnchainHeaderHash::from_hex(
            "10000000000000000000000000000000000000000000000000000000000000ff",
        )
        .unwrap();
        let mut db = SortitionDB::connect_test(0, &first_burn_hash).unwrap();

        let mut last_snapshot = SortitionDB::get_first_block_snapshot(db.conn()).unwrap();

        // seed a single fork
        make_fork_run(&mut db, &last_snapshot, 5, 0);

        // set some blocks as processed
        for i in 0..5 {
            let consensus_hash = ConsensusHash([(i + 1) as u8; 20]);
            let parent_stacks_block_hash = if i == 0 {
                FIRST_STACKS_BLOCK_HASH.clone()
            } else {
                BlockHeaderHash([(i - 1) as u8; 32])
            };

            let stacks_block_hash = BlockHeaderHash([i as u8; 32]);
            let height = i;

            {
                let mut tx = db.tx_begin_at_tip();
                tx.set_stacks_block_accepted(
                    &consensus_hash,
                    &parent_stacks_block_hash,
                    &stacks_block_hash,
                    height,
                )
                .unwrap();
                tx.commit().unwrap();
            }

            // chain tip is memoized to the current burn chain tip
            let (block_consensus_hash, block_bhh) =
                SortitionDB::get_canonical_stacks_chain_tip_hash(db.conn()).unwrap();
            assert_eq!(block_consensus_hash, consensus_hash);
            assert_eq!(block_bhh, stacks_block_hash);
        }

        // materialize all block arrivals in the MARF
        last_snapshot = SortitionDB::get_block_snapshot(db.conn(), &SortitionId([0x04; 32]))
            .unwrap()
            .unwrap();
        make_fork_run(&mut db, &last_snapshot, 1, 0);

        // verify that all Stacks block in this fork can be looked up from this chain tip
        last_snapshot = SortitionDB::get_canonical_burn_chain_tip(db.conn()).unwrap();
        {
            let ic = db.index_conn();
            for i in 0..5 {
                let parent_stacks_block_hash = BlockHeaderHash([i as u8; 32]);
                let parent_key = db_keys::stacks_block_index(&parent_stacks_block_hash);

                test_debug!(
                    "Look up '{}' off of {}",
                    &parent_key,
                    &last_snapshot.burn_header_hash
                );
                let value_opt = ic
                    .get_indexed(&last_snapshot.sortition_id, &parent_key)
                    .unwrap();
                assert!(value_opt.is_some());
                assert_eq!(value_opt.unwrap(), format!("{}", i));
            }
        }

        // make a burn fork off of the 5th block
        last_snapshot = SortitionDB::get_canonical_burn_chain_tip(db.conn()).unwrap();
        make_fork_run(&mut db, &last_snapshot, 5, 0x80);

        // chain tip is _still_ memoized to the last materialized chain tip
        last_snapshot = SortitionDB::get_canonical_burn_chain_tip(db.conn()).unwrap();
        assert_eq!(
            last_snapshot.burn_header_hash,
            BurnchainHeaderHash([0x8a; 32])
        );
        assert_eq!(last_snapshot.canonical_stacks_tip_height, 4);
        assert_eq!(
            last_snapshot.canonical_stacks_tip_hash,
            BlockHeaderHash([0x04; 32])
        );
        assert_eq!(
            last_snapshot.canonical_stacks_tip_consensus_hash,
            ConsensusHash([0x05; 20])
        );

        // accept blocks 5 and 7 in one fork, and 6, 8, 9 in another.
        // Stacks fork 1,2,3,4,5,7 will be the longest fork.
        // Stacks fork 1,2,3,4 will overtake it when blocks 6,8,9 are processed.
        let mut parent_stacks_block_hash = BlockHeaderHash([0x04; 32]);
        for (i, height) in [5, 7].iter().zip([5, 6].iter()) {
            let consensus_hash = ConsensusHash([((i + 1) | 0x80) as u8; 20]);
            let stacks_block_hash = BlockHeaderHash([(i | 0x80) as u8; 32]);

            {
                let mut tx = db.tx_begin_at_tip();
                tx.set_stacks_block_accepted(
                    &consensus_hash,
                    &parent_stacks_block_hash,
                    &stacks_block_hash,
                    *height,
                )
                .unwrap();
                tx.commit().unwrap();
            }

            // chain tip is memoized to the current burn chain tip, since it's the longest stacks fork
            let (block_consensus_hash, block_bhh) =
                SortitionDB::get_canonical_stacks_chain_tip_hash(db.conn()).unwrap();
            assert_eq!(block_consensus_hash, consensus_hash);
            assert_eq!(block_bhh, stacks_block_hash);

            parent_stacks_block_hash = stacks_block_hash;
        }

        // chain tip is _still_ memoized to the last materialized chain tip (i.e. stacks block 7)
        last_snapshot = SortitionDB::get_canonical_burn_chain_tip(db.conn()).unwrap();
        assert_eq!(
            last_snapshot.burn_header_hash,
            BurnchainHeaderHash([0x8a; 32])
        );
        assert_eq!(
            last_snapshot.canonical_stacks_tip_consensus_hash,
            ConsensusHash([0x88; 20])
        );
        assert_eq!(
            last_snapshot.canonical_stacks_tip_hash,
            BlockHeaderHash([0x87; 32])
        );
        assert_eq!(last_snapshot.canonical_stacks_tip_height, 6);

        // when the blocks for burn blocks 6 and 8 arrive, the canonical fork is still at stacks
        // block 7.  The two stacks forks will be:
        // * 1,2,3,4,5,7
        // * 1,2,3,4,6,8
        parent_stacks_block_hash = BlockHeaderHash([4u8; 32]);
        for (i, height) in [6, 8].iter().zip([5, 6].iter()) {
            let consensus_hash = ConsensusHash([((i + 1) | 0x80) as u8; 20]);
            let stacks_block_hash = BlockHeaderHash([(i | 0x80) as u8; 32]);

            {
                let mut tx = db.tx_begin_at_tip();
                tx.set_stacks_block_accepted(
                    &consensus_hash,
                    &parent_stacks_block_hash,
                    &stacks_block_hash,
                    *height,
                )
                .unwrap();
                tx.commit().unwrap();
            }

            // chain tip is memoized to the current burn chain tip, since it's the longest stacks fork
            let (block_consensus_hash, block_bhh) =
                SortitionDB::get_canonical_stacks_chain_tip_hash(db.conn()).unwrap();
            assert_eq!(
                block_consensus_hash,
                last_snapshot.canonical_stacks_tip_consensus_hash
            );
            assert_eq!(block_bhh, last_snapshot.canonical_stacks_tip_hash);

            parent_stacks_block_hash = stacks_block_hash;
        }

        // when the block for burn block 9 arrives, the canonical stacks fork will be
        // 1,2,3,4,6,8,9.  It overtakes 1,2,3,4,5,7
        for (i, height) in [9].iter().zip([7].iter()) {
            let consensus_hash = ConsensusHash([((i + 1) | 0x80) as u8; 20]);
            let stacks_block_hash = BlockHeaderHash([(i | 0x80) as u8; 32]);

            {
                let mut tx = db.tx_begin_at_tip();
                tx.set_stacks_block_accepted(
                    &consensus_hash,
                    &parent_stacks_block_hash,
                    &stacks_block_hash,
                    *height,
                )
                .unwrap();
                tx.commit().unwrap();
            }

            // we've overtaken the longest fork with a different longest fork on this burn chain fork
            let (block_consensus_hash, block_bhh) =
                SortitionDB::get_canonical_stacks_chain_tip_hash(db.conn()).unwrap();
            assert_eq!(block_consensus_hash, consensus_hash);
            assert_eq!(block_bhh, stacks_block_hash);
        }

        // canonical stacks chain tip is now stacks block 9
        last_snapshot = SortitionDB::get_canonical_burn_chain_tip(db.conn()).unwrap();
        assert_eq!(
            last_snapshot.burn_header_hash,
            BurnchainHeaderHash([0x8a; 32])
        );
        assert_eq!(
            last_snapshot.canonical_stacks_tip_consensus_hash,
            ConsensusHash([0x8a; 20])
        );
        assert_eq!(
            last_snapshot.canonical_stacks_tip_hash,
            BlockHeaderHash([0x89; 32])
        );
        assert_eq!(last_snapshot.canonical_stacks_tip_height, 7);

        // fork the burn chain at 0x4, producing a longer burnchain fork.  There are now two
        // burnchain forks, where the first one has two stacks forks:
        // stx:      1,    2,    3,    4,          6,          8,    9
        // stx:      1,    2,    3,    4,    5,          7,
        // burn:  0x01, 0x02, 0x03, 0x04, 0x85, 0x86, 0x87, 0x88, 0x89, 0x8a
        //
        // stx:      1,    2,    3,    4
        // burn:  0x01, 0x02, 0x03, 0x04, 0x45, 0x46, 0x47, 0x48, 0x49, 0x4a, 0x4b
        last_snapshot = SortitionDB::get_block_snapshot(db.conn(), &SortitionId([0x04; 32]))
            .unwrap()
            .unwrap();
        make_fork_run(&mut db, &last_snapshot, 7, 0x40);

        // canonical stacks chain tip is now stacks block 4, since the burn chain fork ending on
        // 0x4b has overtaken the burn chain fork ending on 0x8a
        last_snapshot = SortitionDB::get_canonical_burn_chain_tip(db.conn()).unwrap();
        assert_eq!(
            last_snapshot.burn_header_hash,
            BurnchainHeaderHash([0x4b; 32])
        );
        assert_eq!(
            last_snapshot.canonical_stacks_tip_consensus_hash,
            ConsensusHash([0x05; 20])
        );
        assert_eq!(
            last_snapshot.canonical_stacks_tip_hash,
            BlockHeaderHash([0x04; 32])
        );
        assert_eq!(last_snapshot.canonical_stacks_tip_height, 4);

        // set the stacks block at 0x4b as accepted as the 5th block
        {
            let mut tx = db.tx_begin_at_tip();
            tx.set_stacks_block_accepted(
                &ConsensusHash([0x4c; 20]),
                &BlockHeaderHash([0x04; 32]),
                &BlockHeaderHash([0x4b; 32]),
                5,
            )
            .unwrap();
            tx.commit().unwrap();
        }

        last_snapshot = SortitionDB::get_canonical_burn_chain_tip(db.conn()).unwrap();
        assert_eq!(
            last_snapshot.burn_header_hash,
            BurnchainHeaderHash([0x4b; 32])
        );
        assert_eq!(
            last_snapshot.canonical_stacks_tip_consensus_hash,
            ConsensusHash([0x4c; 20])
        );
        assert_eq!(
            last_snapshot.canonical_stacks_tip_hash,
            BlockHeaderHash([0x4b; 32])
        );
        assert_eq!(last_snapshot.canonical_stacks_tip_height, 5);

        // fork the burn chain at 0x48, producing a shorter burnchain fork.  There are now three
        // burnchain forks:
        // stx:      1,    2,    3,    4,          6,          8,    9
        // stx:      1,    2,    3,    4,    5,          7,
        // burn:  0x01, 0x02, 0x03, 0x04, 0x85, 0x86, 0x87, 0x88, 0x89, 0x8a
        //
        // stx:      1,    2,    3,    4,                                        5
        // burn:  0x01, 0x02, 0x03, 0x04, 0x45, 0x46, 0x47, 0x48, 0x49, 0x4a, 0x4b
        //
        // stx:      1,    2,    3,    4,
        // burn:  0x01, 0x02, 0x03, 0x04, 0x45, 0x46, 0x47, 0x48, 0x29, 0x2a
        last_snapshot = SortitionDB::get_block_snapshot(db.conn(), &SortitionId([0x48; 32]))
            .unwrap()
            .unwrap();
        make_fork_run(&mut db, &last_snapshot, 2, 0x20);

        last_snapshot = SortitionDB::get_block_snapshot(db.conn(), &SortitionId([0x2a; 32]))
            .unwrap()
            .unwrap();
        assert_eq!(
            last_snapshot.burn_header_hash,
            BurnchainHeaderHash([0x2a; 32])
        );
        assert_eq!(
            last_snapshot.canonical_stacks_tip_consensus_hash,
            ConsensusHash([0x05; 20])
        );
        assert_eq!(
            last_snapshot.canonical_stacks_tip_hash,
            BlockHeaderHash([0x04; 32])
        );
        assert_eq!(last_snapshot.canonical_stacks_tip_height, 4);

        // doesn't affect canonical chain tip
        last_snapshot = SortitionDB::get_canonical_burn_chain_tip(db.conn()).unwrap();
        assert_eq!(
            last_snapshot.burn_header_hash,
            BurnchainHeaderHash([0x4b; 32])
        );
        assert_eq!(
            last_snapshot.canonical_stacks_tip_consensus_hash,
            ConsensusHash([0x4c; 20])
        );
        assert_eq!(
            last_snapshot.canonical_stacks_tip_hash,
            BlockHeaderHash([0x4b; 32])
        );
        assert_eq!(last_snapshot.canonical_stacks_tip_height, 5);

        // set the stacks block at 0x29 and 0x2a as accepted as the 5th and 6th blocks
        {
            let mut tx = db.tx_handle_begin(&SortitionId([0x2a; 32])).unwrap();
            tx.set_stacks_block_accepted(
                &ConsensusHash([0x2a; 20]),
                &BlockHeaderHash([0x04; 32]),
                &BlockHeaderHash([0x29; 32]),
                5,
            )
            .unwrap();
            tx.set_stacks_block_accepted(
                &ConsensusHash([0x2b; 20]),
                &BlockHeaderHash([0x29; 32]),
                &BlockHeaderHash([0x2a; 32]),
                6,
            )
            .unwrap();
            tx.commit().unwrap();
        }

        // new state of the world:
        // burnchain forks:
        // stx:      1,    2,    3,    4,          6,          8,    9
        // stx:      1,    2,    3,    4,    5,          7,
        // burn:  0x01, 0x02, 0x03, 0x04, 0x85, 0x86, 0x87, 0x88, 0x89, 0x8a
        //
        // stx:      1,    2,    3,    4,                                        5
        // burn:  0x01, 0x02, 0x03, 0x04, 0x45, 0x46, 0x47, 0x48, 0x49, 0x4a, 0x4b
        //
        // stx:      1,    2,    3,    4,                            5,    6
        // burn:  0x01, 0x02, 0x03, 0x04, 0x45, 0x46, 0x47, 0x48, 0x29, 0x2a

        // canonical stacks chain off of non-canonical burn chain fork 0x2a should have been updated
        last_snapshot = SortitionDB::get_block_snapshot(db.conn(), &SortitionId([0x2a; 32]))
            .unwrap()
            .unwrap();
        assert_eq!(
            last_snapshot.burn_header_hash,
            BurnchainHeaderHash([0x2a; 32])
        );
        assert_eq!(
            last_snapshot.canonical_stacks_tip_consensus_hash,
            ConsensusHash([0x2b; 20])
        );
        assert_eq!(
            last_snapshot.canonical_stacks_tip_hash,
            BlockHeaderHash([0x2a; 32])
        );
        assert_eq!(last_snapshot.canonical_stacks_tip_height, 6);

        // insertion on the non-canonical tip doesn't affect canonical chain tip
        last_snapshot = SortitionDB::get_canonical_burn_chain_tip(db.conn()).unwrap();
        assert_eq!(
            last_snapshot.burn_header_hash,
            BurnchainHeaderHash([0x4b; 32])
        );
        assert_eq!(
            last_snapshot.canonical_stacks_tip_consensus_hash,
            ConsensusHash([0x4c; 20])
        );
        assert_eq!(
            last_snapshot.canonical_stacks_tip_hash,
            BlockHeaderHash([0x4b; 32])
        );
        assert_eq!(last_snapshot.canonical_stacks_tip_height, 5);

        // insert stacks blocks #6, #7, #8, #9 off of the burn chain tip starting at 0x4b (i.e. the
        // canonical burn chain tip), on blocks 0x45, 0x46, and 0x47
        {
            let mut tx = db.tx_begin_at_tip();
            tx.set_stacks_block_accepted(
                &ConsensusHash([0x46; 20]),
                &BlockHeaderHash([0x04; 32]),
                &BlockHeaderHash([0x45; 32]),
                5,
            )
            .unwrap();
            tx.set_stacks_block_accepted(
                &ConsensusHash([0x47; 20]),
                &BlockHeaderHash([0x45; 32]),
                &BlockHeaderHash([0x46; 32]),
                6,
            )
            .unwrap();
            tx.set_stacks_block_accepted(
                &ConsensusHash([0x48; 20]),
                &BlockHeaderHash([0x46; 32]),
                &BlockHeaderHash([0x47; 32]),
                7,
            )
            .unwrap();
            tx.set_stacks_block_accepted(
                &ConsensusHash([0x49; 20]),
                &BlockHeaderHash([0x47; 32]),
                &BlockHeaderHash([0x48; 32]),
                8,
            )
            .unwrap();
            tx.commit().unwrap();
        }

        // new state of the world:
        // burnchain forks:
        // stx:      1,    2,    3,    4,          6,          8,    9
        // stx:      1,    2,    3,    4,    5,          7,
        // burn:  0x01, 0x02, 0x03, 0x04, 0x85, 0x86, 0x87, 0x88, 0x89, 0x8a
        //
        // stx:      1,    2,    3,    4,    6,    7,    8,   9
        // stx:      1,    2,    3,    4,                                        5
        // burn:  0x01, 0x02, 0x03, 0x04, 0x45, 0x46, 0x47, 0x48, 0x49, 0x4a, 0x4b
        //
        // stx:      1,    2,    3,    4,                            5,    6
        // burn:  0x01, 0x02, 0x03, 0x04, 0x45, 0x46, 0x47, 0x48, 0x29, 0x2a

        // new stacks tip is the 9th block added on burn chain tipped by 0x4b
        last_snapshot = SortitionDB::get_canonical_burn_chain_tip(db.conn()).unwrap();
        assert_eq!(
            last_snapshot.burn_header_hash,
            BurnchainHeaderHash([0x4b; 32])
        );
        assert_eq!(
            last_snapshot.canonical_stacks_tip_consensus_hash,
            ConsensusHash([0x49; 20])
        );
        assert_eq!(
            last_snapshot.canonical_stacks_tip_hash,
            BlockHeaderHash([0x48; 32])
        );
        assert_eq!(last_snapshot.canonical_stacks_tip_height, 8);

        // LIMITATION: the burn chain tipped at 0x2a will _not_ be updated, since it is not the
        // canonical burn chain tip.
        last_snapshot = SortitionDB::get_block_snapshot(db.conn(), &SortitionId([0x2a; 32]))
            .unwrap()
            .unwrap();
        assert_eq!(
            last_snapshot.burn_header_hash,
            BurnchainHeaderHash([0x2a; 32])
        );
        assert_eq!(
            last_snapshot.canonical_stacks_tip_consensus_hash,
            ConsensusHash([0x2b; 20])
        );
        assert_eq!(
            last_snapshot.canonical_stacks_tip_hash,
            BlockHeaderHash([0x2a; 32])
        );
        assert_eq!(last_snapshot.canonical_stacks_tip_height, 6);

        // BUT, when the burn chain tipped by 0x2a overtakes the one tipped by 0x4b, then all blocks
        // will show up.
        make_fork_run(&mut db, &last_snapshot, 2, 0x20);

        // new state of the world:
        // burnchain forks:
        // stx:      1,    2,    3,    4,          6,          8,    9
        // stx:      1,    2,    3,    4,    5,          7,
        // burn:  0x01, 0x02, 0x03, 0x04, 0x85, 0x86, 0x87, 0x88, 0x89, 0x8a
        //
        // stx:      1,    2,    3,    4,    6,    7,    8,    9
        // stx:      1,    2,    3,    4,                                        5
        // burn:  0x01, 0x02, 0x03, 0x04, 0x45, 0x46, 0x47, 0x48, 0x49, 0x4a, 0x4b
        //
        // stx:      1,    2,    3,    4,    7,    8,    9,   10
        // stx:      1,    2,    3,    4,                            5,    6
        // burn:  0x01, 0x02, 0x03, 0x04, 0x45, 0x46, 0x47, 0x48, 0x29, 0x2a, 0x2b, 0x2c

        last_snapshot = SortitionDB::get_canonical_burn_chain_tip(db.conn()).unwrap();
        assert_eq!(
            last_snapshot.burn_header_hash,
            BurnchainHeaderHash([0x2c; 32])
        );
        assert_eq!(
            last_snapshot.canonical_stacks_tip_consensus_hash,
            ConsensusHash([0x49; 20])
        );
        assert_eq!(
            last_snapshot.canonical_stacks_tip_hash,
            BlockHeaderHash([0x48; 32])
        );
        assert_eq!(last_snapshot.canonical_stacks_tip_height, 8);
    }

    #[test]
    fn test_epoch_switch() {
        let mut rng = rand::thread_rng();
        let mut buf = [0u8; 32];
        rng.fill_bytes(&mut buf);
        let db_path_dir = format!("/tmp/test-blockstack-sortdb-{}", to_hex(&buf));

        let mut db = SortitionDB::connect(
            &db_path_dir,
            3,
            &BurnchainHeaderHash([0u8; 32]),
            0,
            &vec![
                StacksEpoch {
                    epoch_id: StacksEpochId::Epoch10,
                    start_height: 0,
                    end_height: 8,
<<<<<<< HEAD
=======
                    block_limit: ExecutionCost::max_value(),
                    network_epoch: PEER_VERSION_EPOCH_1_0,
>>>>>>> ac6575c4
                },
                StacksEpoch {
                    epoch_id: StacksEpochId::Epoch20,
                    start_height: 8,
                    end_height: 12,
<<<<<<< HEAD
                },
                StacksEpoch {
                    epoch_id: StacksEpochId::Epoch21,
                    start_height: 12,
                    end_height: STACKS_EPOCH_MAX,
                },
            ],
            PoxConstants::test_default(),
=======
                    block_limit: ExecutionCost::max_value(),
                    network_epoch: PEER_VERSION_EPOCH_2_0,
                },
                StacksEpoch {
                    epoch_id: StacksEpochId::Epoch2_05,
                    start_height: 12,
                    end_height: STACKS_EPOCH_MAX,
                    block_limit: ExecutionCost::max_value(),
                    network_epoch: PEER_VERSION_EPOCH_2_05,
                },
            ],
>>>>>>> ac6575c4
            true,
        )
        .unwrap();

        let mut cur_snapshot = SortitionDB::get_canonical_burn_chain_tip(db.conn()).unwrap();
<<<<<<< HEAD
=======
        // In this loop, we will advance the height, and check if the stacks epoch id is advancing as expected.
>>>>>>> ac6575c4
        for i in 0..20 {
            debug!("Get epoch for block height {}", cur_snapshot.block_height);
            let cur_epoch = SortitionDB::get_stacks_epoch(db.conn(), cur_snapshot.block_height)
                .unwrap()
                .unwrap();

            if cur_snapshot.block_height < 8 {
                assert_eq!(cur_epoch.epoch_id, StacksEpochId::Epoch10);
            } else if cur_snapshot.block_height < 12 {
                assert_eq!(cur_epoch.epoch_id, StacksEpochId::Epoch20);
            } else {
<<<<<<< HEAD
                assert_eq!(cur_epoch.epoch_id, StacksEpochId::Epoch21);
=======
                assert_eq!(cur_epoch.epoch_id, StacksEpochId::Epoch2_05);
>>>>>>> ac6575c4
            }

            cur_snapshot =
                test_append_snapshot(&mut db, BurnchainHeaderHash([((i + 1) as u8); 32]), &vec![]);
        }
    }

    #[test]
    #[should_panic]
    fn test_bad_epochs_discontinuous() {
        let mut rng = rand::thread_rng();
        let mut buf = [0u8; 32];
        rng.fill_bytes(&mut buf);
        let db_path_dir = format!("/tmp/test-blockstack-sortdb-{}", to_hex(&buf));

        let db = SortitionDB::connect(
            &db_path_dir,
            3,
            &BurnchainHeaderHash([0u8; 32]),
            0,
            &vec![
                StacksEpoch {
                    epoch_id: StacksEpochId::Epoch10,
                    start_height: 0,
                    end_height: 8,
<<<<<<< HEAD
=======
                    block_limit: ExecutionCost::max_value(),
                    network_epoch: PEER_VERSION_EPOCH_1_0,
>>>>>>> ac6575c4
                },
                StacksEpoch {
                    epoch_id: StacksEpochId::Epoch20,
                    start_height: 9,
                    end_height: 12,
<<<<<<< HEAD
                }, // discontinuity
                StacksEpoch {
                    epoch_id: StacksEpochId::Epoch21,
                    start_height: 12,
                    end_height: STACKS_EPOCH_MAX,
                },
            ],
            PoxConstants::test_default(),
=======
                    block_limit: ExecutionCost::max_value(),
                    network_epoch: PEER_VERSION_EPOCH_2_0,
                }, // discontinuity
                StacksEpoch {
                    epoch_id: StacksEpochId::Epoch2_05,
                    start_height: 12,
                    end_height: STACKS_EPOCH_MAX,
                    block_limit: ExecutionCost::max_value(),
                    network_epoch: PEER_VERSION_EPOCH_2_05,
                },
            ],
>>>>>>> ac6575c4
            true,
        )
        .unwrap();
    }

    #[test]
    #[should_panic]
    fn test_bad_epochs_overlapping() {
        let mut rng = rand::thread_rng();
        let mut buf = [0u8; 32];
        rng.fill_bytes(&mut buf);
        let db_path_dir = format!("/tmp/test-blockstack-sortdb-{}", to_hex(&buf));

        let db = SortitionDB::connect(
            &db_path_dir,
            3,
            &BurnchainHeaderHash([0u8; 32]),
            0,
            &vec![
                StacksEpoch {
                    epoch_id: StacksEpochId::Epoch10,
                    start_height: 0,
                    end_height: 8,
<<<<<<< HEAD
=======
                    block_limit: ExecutionCost::max_value(),
                    network_epoch: PEER_VERSION_EPOCH_1_0,
>>>>>>> ac6575c4
                },
                StacksEpoch {
                    epoch_id: StacksEpochId::Epoch20,
                    start_height: 7,
                    end_height: 12,
<<<<<<< HEAD
                }, // overlap
                StacksEpoch {
                    epoch_id: StacksEpochId::Epoch21,
                    start_height: 12,
                    end_height: STACKS_EPOCH_MAX,
                },
            ],
            PoxConstants::test_default(),
=======
                    block_limit: ExecutionCost::max_value(),
                    network_epoch: PEER_VERSION_EPOCH_2_0,
                }, // overlap
                StacksEpoch {
                    epoch_id: StacksEpochId::Epoch2_05,
                    start_height: 12,
                    end_height: STACKS_EPOCH_MAX,
                    block_limit: ExecutionCost::max_value(),
                    network_epoch: PEER_VERSION_EPOCH_2_05,
                },
            ],
>>>>>>> ac6575c4
            true,
        )
        .unwrap();
    }

    #[test]
    #[should_panic]
    fn test_bad_epochs_missing_past() {
        let mut rng = rand::thread_rng();
        let mut buf = [0u8; 32];
        rng.fill_bytes(&mut buf);
        let db_path_dir = format!("/tmp/test-blockstack-sortdb-{}", to_hex(&buf));

        let db = SortitionDB::connect(
            &db_path_dir,
            3,
            &BurnchainHeaderHash([0u8; 32]),
            0,
            &vec![
                StacksEpoch {
                    epoch_id: StacksEpochId::Epoch10,
                    start_height: 1,
                    end_height: 8,
<<<<<<< HEAD
=======
                    block_limit: ExecutionCost::max_value(),
                    network_epoch: PEER_VERSION_EPOCH_1_0,
>>>>>>> ac6575c4
                }, // should start at 0
                StacksEpoch {
                    epoch_id: StacksEpochId::Epoch20,
                    start_height: 8,
                    end_height: 12,
<<<<<<< HEAD
                },
                StacksEpoch {
                    epoch_id: StacksEpochId::Epoch21,
                    start_height: 12,
                    end_height: STACKS_EPOCH_MAX,
                },
            ],
            PoxConstants::test_default(),
=======
                    block_limit: ExecutionCost::max_value(),
                    network_epoch: PEER_VERSION_EPOCH_2_0,
                },
                StacksEpoch {
                    epoch_id: StacksEpochId::Epoch2_05,
                    start_height: 12,
                    end_height: STACKS_EPOCH_MAX,
                    block_limit: ExecutionCost::max_value(),
                    network_epoch: PEER_VERSION_EPOCH_2_05,
                },
            ],
>>>>>>> ac6575c4
            true,
        )
        .unwrap();
    }

    #[test]
    #[should_panic]
    fn test_bad_epochs_missing_future() {
        let mut rng = rand::thread_rng();
        let mut buf = [0u8; 32];
        rng.fill_bytes(&mut buf);
        let db_path_dir = format!("/tmp/test-blockstack-sortdb-{}", to_hex(&buf));

        let db = SortitionDB::connect(
            &db_path_dir,
            3,
            &BurnchainHeaderHash([0u8; 32]),
            0,
            &vec![
                StacksEpoch {
                    epoch_id: StacksEpochId::Epoch10,
                    start_height: 0,
                    end_height: 8,
<<<<<<< HEAD
=======
                    block_limit: ExecutionCost::max_value(),
                    network_epoch: PEER_VERSION_EPOCH_1_0,
>>>>>>> ac6575c4
                },
                StacksEpoch {
                    epoch_id: StacksEpochId::Epoch20,
                    start_height: 8,
                    end_height: 12,
<<<<<<< HEAD
                },
                StacksEpoch {
                    epoch_id: StacksEpochId::Epoch21,
                    start_height: 12,
                    end_height: 20,
                }, // missing future
            ],
            PoxConstants::test_default(),
=======
                    block_limit: ExecutionCost::max_value(),
                    network_epoch: PEER_VERSION_EPOCH_2_0,
                },
                StacksEpoch {
                    epoch_id: StacksEpochId::Epoch2_05,
                    start_height: 12,
                    end_height: 20,
                    block_limit: ExecutionCost::max_value(),
                    network_epoch: PEER_VERSION_EPOCH_2_05,
                }, // missing future
            ],
>>>>>>> ac6575c4
            true,
        )
        .unwrap();
    }

    #[test]
    #[should_panic]
    fn test_bad_epochs_invalid() {
        let mut rng = rand::thread_rng();
        let mut buf = [0u8; 32];
        rng.fill_bytes(&mut buf);
        let db_path_dir = format!("/tmp/test-blockstack-sortdb-{}", to_hex(&buf));

        let db = SortitionDB::connect(
            &db_path_dir,
            3,
            &BurnchainHeaderHash([0u8; 32]),
            0,
            &vec![
                StacksEpoch {
                    epoch_id: StacksEpochId::Epoch10,
                    start_height: 0,
                    end_height: 8,
<<<<<<< HEAD
=======
                    block_limit: ExecutionCost::max_value(),
                    network_epoch: PEER_VERSION_EPOCH_1_0,
>>>>>>> ac6575c4
                },
                StacksEpoch {
                    epoch_id: StacksEpochId::Epoch20,
                    start_height: 8,
                    end_height: 7,
<<<<<<< HEAD
                }, // invalid range
                StacksEpoch {
                    epoch_id: StacksEpochId::Epoch21,
                    start_height: 8,
                    end_height: STACKS_EPOCH_MAX,
                },
            ],
            PoxConstants::test_default(),
=======
                    block_limit: ExecutionCost::max_value(),
                    network_epoch: PEER_VERSION_EPOCH_2_0,
                }, // invalid range
                StacksEpoch {
                    epoch_id: StacksEpochId::Epoch2_05,
                    start_height: 8,
                    end_height: STACKS_EPOCH_MAX,
                    block_limit: ExecutionCost::max_value(),
                    network_epoch: PEER_VERSION_EPOCH_2_05,
                },
            ],
>>>>>>> ac6575c4
            true,
        )
        .unwrap();
    }
}<|MERGE_RESOLUTION|>--- conflicted
+++ resolved
@@ -74,8 +74,7 @@
 use util::log;
 use util::secp256k1::MessageSignature;
 use util::strings::StacksString;
-use util::vrf::VRFPublicKey;
-
+use util::vrf::*;
 use vm::representations::{ClarityName, ContractName};
 use vm::types::Value;
 
@@ -429,22 +428,16 @@
 
         let start_height = u64::from_column(row, "start_block_height")?;
         let end_height = u64::from_column(row, "end_block_height")?;
-<<<<<<< HEAD
-=======
 
         let network_epoch: u8 = row.get_unwrap("network_epoch");
 
         let block_limit = row.get_unwrap("block_limit");
->>>>>>> ac6575c4
         Ok(StacksEpoch {
             epoch_id,
             start_height,
             end_height,
-<<<<<<< HEAD
-=======
             block_limit,
             network_epoch,
->>>>>>> ac6575c4
         })
     }
 }
@@ -610,8 +603,7 @@
         PRIMARY KEY(consensus_hash, stacks_block_hash)
     );"#,
     "CREATE INDEX canonical_stacks_blocks ON canonical_accepted_stacks_blocks(tip_consensus_hash,stacks_block_hash);",
-<<<<<<< HEAD
-    "CREATE TABLE db_config(version TEXT NOT NULL);",
+    "CREATE TABLE db_config(version TEXT PRIMARY KEY);",
     r#"
     CREATE TABLE epochs (
         start_block_height INTEGER NOT NULL,
@@ -619,9 +611,6 @@
         epoch_id INTEGER NOT NULL,
         PRIMARY KEY(start_block_height,epoch_id)
     );"#
-=======
-    "CREATE TABLE db_config(version TEXT PRIMARY KEY);",
->>>>>>> ac6575c4
 ];
 
 const SORTITION_DB_SCHEMA_2: &'static [&'static str] = &[r#"
@@ -2053,19 +2042,15 @@
     /// Open the database on disk.  It must already exist and be instantiated.
     /// It's best not to call this if you are able to call connect().  If you must call this, do so
     /// after you call connect() somewhere else, since connect() performs additional validations.
-<<<<<<< HEAD
     pub fn open(
         path: &str,
         readwrite: bool,
         pox_constants: PoxConstants,
     ) -> Result<SortitionDB, db_error> {
         let (db_path, index_path) = db_mkdirs(path)?;
-=======
-    pub fn open(path: &str, readwrite: bool) -> Result<SortitionDB, db_error> {
-        let index_path = db_mkdirs(path)?;
->>>>>>> ac6575c4
         debug!(
-            "Open sortdb as '{}', with index as '{}'",
+            "Open sortdb '{}' as '{}', with index as '{}'",
+            db_path,
             if readwrite { "readwrite" } else { "readonly" },
             index_path
         );
@@ -2093,10 +2078,7 @@
         first_burn_hash: &BurnchainHeaderHash,
         first_burn_header_timestamp: u64,
         epochs: &[StacksEpoch],
-<<<<<<< HEAD
         pox_constants: PoxConstants,
-=======
->>>>>>> ac6575c4
         readwrite: bool,
     ) -> Result<SortitionDB, db_error> {
         let create_flag = match fs::metadata(path) {
@@ -2115,10 +2097,11 @@
             Ok(_md) => false,
         };
 
-        let index_path = db_mkdirs(path)?;
+        let (db_path, index_path) = db_mkdirs(path)?;
         debug!(
-            "Connect/Open {} sortdb as '{}', with index as '{}'",
+            "Connect/Open {} sortdb '{}' as '{}', with index as '{}'",
             if create_flag { "(create)" } else { "" },
+            db_path,
             if readwrite { "readwrite" } else { "readonly" },
             index_path
         );
@@ -2174,18 +2157,12 @@
             first_block_height,
             first_burn_hash,
             get_epoch_time_secs(),
-<<<<<<< HEAD
             &StacksEpoch::unit_test(first_block_height),
             PoxConstants::test_default(),
-=======
-            &StacksEpoch::unit_test_pre_2_05(first_block_height),
->>>>>>> ac6575c4
             true,
         )
     }
 
-<<<<<<< HEAD
-=======
     #[cfg(test)]
     pub fn connect_v1(
         path: &str,
@@ -2250,7 +2227,6 @@
         Ok(db)
     }
 
->>>>>>> ac6575c4
     /// Validate all Stacks Epochs. Since this is data that always comes from a static variable,
     /// any invalid StacksEpoch structuring should result in a runtime panic.
     fn validate_epochs(epochs_ref: &[StacksEpoch]) -> Vec<StacksEpoch> {
@@ -2264,11 +2240,7 @@
         for epoch in epochs.iter() {
             assert!(
                 epoch.start_height <= epoch.end_height,
-<<<<<<< HEAD
                 "{} > {} for {:?}",
-=======
-                "{} <= {} for {:?}",
->>>>>>> ac6575c4
                 epoch.start_height,
                 epoch.end_height,
                 &epoch.epoch_id
@@ -3607,8 +3579,6 @@
         ];
         query_row(conn, sql, args)
     }
-<<<<<<< HEAD
-=======
 
     /// Get all StacksEpochs, in order by ascending start height
     pub fn get_stacks_epochs(conn: &DBConn) -> Result<Vec<StacksEpoch>, db_error> {
@@ -3624,7 +3594,6 @@
         let args: &[&dyn ToSql] = &[&(*epoch_id as u32)];
         query_row(conn, sql, args)
     }
->>>>>>> ac6575c4
 }
 
 impl<'a> SortitionHandleTx<'a> {
@@ -7136,6 +7105,7 @@
         assert_eq!(last_snapshot.canonical_stacks_tip_height, 8);
     }
 
+// DO NOT SUBMIT: dubplicate this test
     #[test]
     fn test_epoch_switch() {
         let mut rng = rand::thread_rng();
@@ -7153,26 +7123,13 @@
                     epoch_id: StacksEpochId::Epoch10,
                     start_height: 0,
                     end_height: 8,
-<<<<<<< HEAD
-=======
                     block_limit: ExecutionCost::max_value(),
                     network_epoch: PEER_VERSION_EPOCH_1_0,
->>>>>>> ac6575c4
                 },
                 StacksEpoch {
                     epoch_id: StacksEpochId::Epoch20,
                     start_height: 8,
                     end_height: 12,
-<<<<<<< HEAD
-                },
-                StacksEpoch {
-                    epoch_id: StacksEpochId::Epoch21,
-                    start_height: 12,
-                    end_height: STACKS_EPOCH_MAX,
-                },
-            ],
-            PoxConstants::test_default(),
-=======
                     block_limit: ExecutionCost::max_value(),
                     network_epoch: PEER_VERSION_EPOCH_2_0,
                 },
@@ -7184,16 +7141,13 @@
                     network_epoch: PEER_VERSION_EPOCH_2_05,
                 },
             ],
->>>>>>> ac6575c4
+            PoxConstants::test_default(),
             true,
         )
         .unwrap();
 
         let mut cur_snapshot = SortitionDB::get_canonical_burn_chain_tip(db.conn()).unwrap();
-<<<<<<< HEAD
-=======
         // In this loop, we will advance the height, and check if the stacks epoch id is advancing as expected.
->>>>>>> ac6575c4
         for i in 0..20 {
             debug!("Get epoch for block height {}", cur_snapshot.block_height);
             let cur_epoch = SortitionDB::get_stacks_epoch(db.conn(), cur_snapshot.block_height)
@@ -7205,11 +7159,7 @@
             } else if cur_snapshot.block_height < 12 {
                 assert_eq!(cur_epoch.epoch_id, StacksEpochId::Epoch20);
             } else {
-<<<<<<< HEAD
-                assert_eq!(cur_epoch.epoch_id, StacksEpochId::Epoch21);
-=======
                 assert_eq!(cur_epoch.epoch_id, StacksEpochId::Epoch2_05);
->>>>>>> ac6575c4
             }
 
             cur_snapshot =
@@ -7235,26 +7185,13 @@
                     epoch_id: StacksEpochId::Epoch10,
                     start_height: 0,
                     end_height: 8,
-<<<<<<< HEAD
-=======
                     block_limit: ExecutionCost::max_value(),
                     network_epoch: PEER_VERSION_EPOCH_1_0,
->>>>>>> ac6575c4
                 },
                 StacksEpoch {
                     epoch_id: StacksEpochId::Epoch20,
                     start_height: 9,
                     end_height: 12,
-<<<<<<< HEAD
-                }, // discontinuity
-                StacksEpoch {
-                    epoch_id: StacksEpochId::Epoch21,
-                    start_height: 12,
-                    end_height: STACKS_EPOCH_MAX,
-                },
-            ],
-            PoxConstants::test_default(),
-=======
                     block_limit: ExecutionCost::max_value(),
                     network_epoch: PEER_VERSION_EPOCH_2_0,
                 }, // discontinuity
@@ -7266,7 +7203,7 @@
                     network_epoch: PEER_VERSION_EPOCH_2_05,
                 },
             ],
->>>>>>> ac6575c4
+            PoxConstants::test_default(),
             true,
         )
         .unwrap();
@@ -7290,26 +7227,13 @@
                     epoch_id: StacksEpochId::Epoch10,
                     start_height: 0,
                     end_height: 8,
-<<<<<<< HEAD
-=======
                     block_limit: ExecutionCost::max_value(),
                     network_epoch: PEER_VERSION_EPOCH_1_0,
->>>>>>> ac6575c4
                 },
                 StacksEpoch {
                     epoch_id: StacksEpochId::Epoch20,
                     start_height: 7,
                     end_height: 12,
-<<<<<<< HEAD
-                }, // overlap
-                StacksEpoch {
-                    epoch_id: StacksEpochId::Epoch21,
-                    start_height: 12,
-                    end_height: STACKS_EPOCH_MAX,
-                },
-            ],
-            PoxConstants::test_default(),
-=======
                     block_limit: ExecutionCost::max_value(),
                     network_epoch: PEER_VERSION_EPOCH_2_0,
                 }, // overlap
@@ -7321,7 +7245,7 @@
                     network_epoch: PEER_VERSION_EPOCH_2_05,
                 },
             ],
->>>>>>> ac6575c4
+            PoxConstants::test_default(),
             true,
         )
         .unwrap();
@@ -7345,26 +7269,13 @@
                     epoch_id: StacksEpochId::Epoch10,
                     start_height: 1,
                     end_height: 8,
-<<<<<<< HEAD
-=======
                     block_limit: ExecutionCost::max_value(),
                     network_epoch: PEER_VERSION_EPOCH_1_0,
->>>>>>> ac6575c4
                 }, // should start at 0
                 StacksEpoch {
                     epoch_id: StacksEpochId::Epoch20,
                     start_height: 8,
                     end_height: 12,
-<<<<<<< HEAD
-                },
-                StacksEpoch {
-                    epoch_id: StacksEpochId::Epoch21,
-                    start_height: 12,
-                    end_height: STACKS_EPOCH_MAX,
-                },
-            ],
-            PoxConstants::test_default(),
-=======
                     block_limit: ExecutionCost::max_value(),
                     network_epoch: PEER_VERSION_EPOCH_2_0,
                 },
@@ -7376,7 +7287,7 @@
                     network_epoch: PEER_VERSION_EPOCH_2_05,
                 },
             ],
->>>>>>> ac6575c4
+            PoxConstants::test_default(),
             true,
         )
         .unwrap();
@@ -7400,26 +7311,13 @@
                     epoch_id: StacksEpochId::Epoch10,
                     start_height: 0,
                     end_height: 8,
-<<<<<<< HEAD
-=======
                     block_limit: ExecutionCost::max_value(),
                     network_epoch: PEER_VERSION_EPOCH_1_0,
->>>>>>> ac6575c4
                 },
                 StacksEpoch {
                     epoch_id: StacksEpochId::Epoch20,
                     start_height: 8,
                     end_height: 12,
-<<<<<<< HEAD
-                },
-                StacksEpoch {
-                    epoch_id: StacksEpochId::Epoch21,
-                    start_height: 12,
-                    end_height: 20,
-                }, // missing future
-            ],
-            PoxConstants::test_default(),
-=======
                     block_limit: ExecutionCost::max_value(),
                     network_epoch: PEER_VERSION_EPOCH_2_0,
                 },
@@ -7431,7 +7329,7 @@
                     network_epoch: PEER_VERSION_EPOCH_2_05,
                 }, // missing future
             ],
->>>>>>> ac6575c4
+            PoxConstants::test_default(),
             true,
         )
         .unwrap();
@@ -7455,26 +7353,13 @@
                     epoch_id: StacksEpochId::Epoch10,
                     start_height: 0,
                     end_height: 8,
-<<<<<<< HEAD
-=======
                     block_limit: ExecutionCost::max_value(),
                     network_epoch: PEER_VERSION_EPOCH_1_0,
->>>>>>> ac6575c4
                 },
                 StacksEpoch {
                     epoch_id: StacksEpochId::Epoch20,
                     start_height: 8,
                     end_height: 7,
-<<<<<<< HEAD
-                }, // invalid range
-                StacksEpoch {
-                    epoch_id: StacksEpochId::Epoch21,
-                    start_height: 8,
-                    end_height: STACKS_EPOCH_MAX,
-                },
-            ],
-            PoxConstants::test_default(),
-=======
                     block_limit: ExecutionCost::max_value(),
                     network_epoch: PEER_VERSION_EPOCH_2_0,
                 }, // invalid range
@@ -7486,7 +7371,7 @@
                     network_epoch: PEER_VERSION_EPOCH_2_05,
                 },
             ],
->>>>>>> ac6575c4
+            PoxConstants::test_default(),
             true,
         )
         .unwrap();
