--- conflicted
+++ resolved
@@ -1,9 +1,5 @@
 use vm::errors::{RuntimeErrorType, InterpreterResult, InterpreterError};
-<<<<<<< HEAD
-use vm::types::{Value, OptionalData, PrincipalData, TypeSignature, AtomTypeIdentifier, TupleData, QualifiedContractIdentifier};
-=======
-use vm::types::{Value, OptionalData, PrincipalData, TypeSignature, TupleData};
->>>>>>> 4e39cb9d
+use vm::types::{Value, OptionalData, PrincipalData, TypeSignature, TupleData, QualifiedContractIdentifier};
 use vm::database::{ClaritySerializable, ClarityDeserializable};
 use vm::representations::ClarityName;
 
@@ -902,15 +898,6 @@
             &contract_p2);
 
         assert_eq!(
-<<<<<<< HEAD
-=======
-            &(Value::try_deserialize(
-                r#"{ "type": "contract_principal", "issuer": ":none:", "name": "foo" }"#,
-                &TypeSignature::PrincipalType).unwrap()),
-            &contract_p1);
-
-        assert_eq!(
->>>>>>> 4e39cb9d
             Value::try_deserialize_untyped(
                 r#"{ "type": "principal", "value": "SM2J6ZY48GV1EZ5V2V5RB9MP66SW86PYKKQVX8X0G" }"#).unwrap(),
             standard_p);
