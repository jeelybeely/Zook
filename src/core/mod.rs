--- conflicted
+++ resolved
@@ -313,35 +313,6 @@
             StacksEpochId::Epoch2_05 => StacksEpoch::unit_test_2_05(first_burnchain_height),
         }
     }
-<<<<<<< HEAD
-
-    pub fn all(first_burnchain_height: u64, epoch_2_05_block_height: u64) -> Vec<StacksEpoch> {
-        vec![
-            StacksEpoch {
-                epoch_id: StacksEpochId::Epoch10,
-                start_height: 0,
-                end_height: first_burnchain_height,
-                block_limit: ExecutionCost::max_value(),
-                network_epoch: PEER_VERSION_EPOCH_1_0,
-            },
-            StacksEpoch {
-                epoch_id: StacksEpochId::Epoch20,
-                start_height: first_burnchain_height,
-                end_height: epoch_2_05_block_height,
-                block_limit: ExecutionCost::max_value(),
-                network_epoch: PEER_VERSION_EPOCH_2_0,
-            },
-            StacksEpoch {
-                epoch_id: StacksEpochId::Epoch2_05,
-                start_height: epoch_2_05_block_height,
-                end_height: STACKS_EPOCH_MAX,
-                block_limit: ExecutionCost::max_value(),
-                network_epoch: PEER_VERSION_EPOCH_2_05,
-            },
-        ]
-    }
-=======
->>>>>>> fd7fe749
 }
 
 // StacksEpochs are ordered by start block height
