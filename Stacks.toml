[node]
name = "helium-node"

[burnchain]
chain = "bitcoin"
network = "regtest" # "sim", "regtest"
peer_host = "127.0.0.1"
peer_port = 18444
rpc_port = 18443
rpc_ssl = false
username = "helium-node"
password = "secret"
timeout = 30
local_mining_public_key = "032fd788a3571255ff03839a0f859073d96fc34c4e247699ab3cc18cdd892e9540"
burnchain_op_tx_fee = 1000

[mempool]
path = "/tmp/mempool"
<<<<<<< HEAD

# [[events_observer]]
# port = 8080
# address = "127.0.0.1"
# events_keys = [
#     "STGT7GSMZG7EA0TS6MVSKT5JC1DCDFGZWJJZXN8A.store::print",
#     "STGT7GSMZG7EA0TS6MVSKT5JC1DCDFGZWJJZXN8A.contract.ft-token",
#     "STGT7GSMZG7EA0TS6MVSKT5JC1DCDFGZWJJZXN8A.contract.nft-token",
#     "stx"
# ]

# [[events_observer]]
# port = 8081
# address = "127.0.0.1"
# events_keys = [
#     "*",
# ]
=======
>>>>>>> b0a90008

[[mstx_balance]]
address = "ST26FVX16539KKXZKJN098Q08HRX3XBAP541MFS0P" # 3a4e84abb8abe0c1ba37cef4b604e73c82b1fe8d99015cb36b029a65099d373601
amount = 100000

[[mstx_balance]]
address = "ST3CECAKJ4BH08JYY7W53MC81BYDT4YDA5M7S5F53" # 052cc5b8f25b1e44a65329244066f76c8057accd5316c889f476d0ea0329632c01
amount = 100000

[[mstx_balance]]
<<<<<<< HEAD
address = "ST31HHVBKYCYQQJ5AQ25ZHA6W2A548ZADDQ6S16GP" # 9aef533e754663a453984b69d36f109be817e9940519cc84979419e2be00864801
amount = 100000
=======
address = "ST2VHM28V9E5QCRD6C73215KAPSBKQGPWTEE5CMQT"
amount = 10000

# Event dispatcher
# The stacks blockchain can be observed by sidecar processes, notified through TCP socket, of events such as:
# - print
# - stx-transfer / stx-burn
# - ft-mint / ft-transfer
# - nft-mint / nft-transfer
# A demo is available here: https://github.com/blockstack/stacks-blockchain-sidecar
#
# [[events_observer]]
# port = 8080
# address = "127.0.0.1"
# events_keys = [
#     "STGT7GSMZG7EA0TS6MVSKT5JC1DCDFGZWJJZXN8A.store::print",
#     "STGT7GSMZG7EA0TS6MVSKT5JC1DCDFGZWJJZXN8A.contract.ft-token",
#     "STGT7GSMZG7EA0TS6MVSKT5JC1DCDFGZWJJZXN8A.contract.nft-token",
#     "stx"
# ]
>>>>>>> b0a90008
<|MERGE_RESOLUTION|>--- conflicted
+++ resolved
@@ -3,7 +3,7 @@
 
 [burnchain]
 chain = "bitcoin"
-network = "regtest" # "sim", "regtest"
+network = "regtest" # "mock", "regtest"
 peer_host = "127.0.0.1"
 peer_port = 18444
 rpc_port = 18443
@@ -16,26 +16,6 @@
 
 [mempool]
 path = "/tmp/mempool"
-<<<<<<< HEAD
-
-# [[events_observer]]
-# port = 8080
-# address = "127.0.0.1"
-# events_keys = [
-#     "STGT7GSMZG7EA0TS6MVSKT5JC1DCDFGZWJJZXN8A.store::print",
-#     "STGT7GSMZG7EA0TS6MVSKT5JC1DCDFGZWJJZXN8A.contract.ft-token",
-#     "STGT7GSMZG7EA0TS6MVSKT5JC1DCDFGZWJJZXN8A.contract.nft-token",
-#     "stx"
-# ]
-
-# [[events_observer]]
-# port = 8081
-# address = "127.0.0.1"
-# events_keys = [
-#     "*",
-# ]
-=======
->>>>>>> b0a90008
 
 [[mstx_balance]]
 address = "ST26FVX16539KKXZKJN098Q08HRX3XBAP541MFS0P" # 3a4e84abb8abe0c1ba37cef4b604e73c82b1fe8d99015cb36b029a65099d373601
@@ -46,12 +26,8 @@
 amount = 100000
 
 [[mstx_balance]]
-<<<<<<< HEAD
 address = "ST31HHVBKYCYQQJ5AQ25ZHA6W2A548ZADDQ6S16GP" # 9aef533e754663a453984b69d36f109be817e9940519cc84979419e2be00864801
 amount = 100000
-=======
-address = "ST2VHM28V9E5QCRD6C73215KAPSBKQGPWTEE5CMQT"
-amount = 10000
 
 # Event dispatcher
 # The stacks blockchain can be observed by sidecar processes, notified through TCP socket, of events such as:
@@ -69,5 +45,4 @@
 #     "STGT7GSMZG7EA0TS6MVSKT5JC1DCDFGZWJJZXN8A.contract.ft-token",
 #     "STGT7GSMZG7EA0TS6MVSKT5JC1DCDFGZWJJZXN8A.contract.nft-token",
 #     "stx"
-# ]
->>>>>>> b0a90008
+# ]