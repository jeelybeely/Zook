--- conflicted
+++ resolved
@@ -876,7 +876,6 @@
     r#"ALTER TABLE snapshots ADD miner_pk_hash TEXT DEFAULT NULL"#,
 ];
 
-<<<<<<< HEAD
 const SORTITION_DB_SCHEMA_9: &'static [&'static str] = &[
     r#"ALTER TABLE snapshots ADD miner_pk_hash TEXT DEFAULT NULL"#,
     r#"
@@ -887,8 +886,6 @@
     );"#
 ];       
 
-=======
->>>>>>> d044e1bd
 const SORTITION_DB_INDEXES: &'static [&'static str] = &[
     "CREATE INDEX IF NOT EXISTS snapshots_block_hashes ON snapshots(block_height,index_root,winning_stacks_block_hash);",
     "CREATE INDEX IF NOT EXISTS snapshots_block_stacks_hashes ON snapshots(num_sortitions,index_root,winning_stacks_block_hash);",
@@ -1873,37 +1870,8 @@
         SortitionHandleConn::open_reader(connection, &sn.sortition_id)
     }
 
-<<<<<<< HEAD
-    /// Does the sortition db expect to receive blocks from
-    /// signed by stacker set?
-=======
-    /// Does the sortition db expect to receive unknown blocks from
-    /// this tenure?
-    ///
-    /// This is used by nakamoto nodes while they are at or near the
-    /// current chain tip: only recent tenures can receive blocks this
-    /// way. Otherwise, the `BlockHeaderHash` must have been
-    /// explicitly confirmed by a block commit.
-    pub fn expects_blocks_from_tenure(
-        &self,
-        miner_pk: &Secp256k1PublicKey,
-    ) -> Result<Option<BlockSnapshot>, db_error> {
-        let to_check = Hash160::from_node_public_key(miner_pk);
-        let mut cur_tip = self.context.chain_tip.clone();
-        for _ in 0..NAKAMOTO_TENURE_BLOCK_ACCEPTANCE_PERIOD {
-            let cur_snapshot = SortitionDB::get_block_snapshot(self.sqlite(), &cur_tip)?
-                .ok_or_else(|| db_error::NotFoundError)?;
-            if cur_snapshot.miner_pk_hash == Some(to_check) {
-                return Ok(Some(cur_snapshot));
-            }
-            cur_tip = cur_snapshot.parent_sortition_id.clone();
-        }
-        Ok(None)
-    }
-
     /// Does the sortition db expect to receive blocks
     /// signed by this stacker set?
->>>>>>> d044e1bd
     pub fn expects_stacker_signature(
         &self,
         consensus_hash: &ConsensusHash,
