--- conflicted
+++ resolved
@@ -436,24 +436,9 @@
     use crate::chainstate::stacks::index::TrieHashExtension;
     use crate::chainstate::stacks::StacksPublicKey;
     use crate::core::MINING_COMMITMENT_WINDOW;
-<<<<<<< HEAD
-    use crate::types::chainstate::{BlockHeaderHash, BurnchainHeaderHash};
-    use crate::types::chainstate::{SortitionId, VRFSeed};
-=======
-    use stacks_common::address::AddressHashMode;
-    use stacks_common::types::chainstate::StacksAddress;
-    use stacks_common::util::hash::hex_bytes;
-    use stacks_common::util::hash::Hash160;
-    use stacks_common::util::log;
-    use stacks_common::util::uint::BitArray;
-    use stacks_common::util::uint::Uint256;
-    use stacks_common::util::uint::Uint512;
-    use stacks_common::util::vrf::*;
-    use std::marker::PhantomData;
 
     use stacks_common::types::chainstate::{BlockHeaderHash, BurnchainHeaderHash};
     use stacks_common::types::chainstate::{SortitionId, VRFSeed};
->>>>>>> ca9f84be
 
     struct BurnDistFixture {
         consumed_leader_keys: Vec<LeaderKeyRegisterOp>,
