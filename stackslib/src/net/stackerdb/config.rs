--- conflicted
+++ resolved
@@ -22,9 +22,7 @@
 /// (define-trait stackerdb-trait
 ///
 ///     ;; Get the list of (signer, num-slots) that make up this DB
-///     (define-public (stackerdb-get-signer-slots (uint)) (response (list 4096 { signer: principal, num-slots: uint }) uint))
-///
-///     (define-public (stackerdb-get-page-count) (response uint bool))
+///     (define-public (stackerdb-get-signer-slots) (response (list 4096 { signer: principal, num-slots: uint }) uint))
 ///
 ///     ;; Get the control metadata for this DB
 ///     (define-public (stackerdb-get-config)
@@ -67,38 +65,17 @@
 use crate::clarity_vm::clarity::{ClarityReadOnlyConnection, Error as clarity_error};
 use crate::net::stackerdb::{
     StackerDBConfig, StackerDBs, STACKERDB_CONFIG_FUNCTION, STACKERDB_INV_MAX,
-<<<<<<< HEAD
     STACKERDB_MAX_CHUNK_SIZE, STACKERDB_SLOTS_FUNCTION,
-=======
-    STACKERDB_MAX_CHUNK_SIZE,
->>>>>>> 1f9b1843
 };
 use crate::net::{Error as NetError, NeighborAddress};
 
 const MAX_HINT_REPLICAS: u32 = 128;
 
 lazy_static! {
-<<<<<<< HEAD
     pub static ref REQUIRED_FUNCTIONS: [(ClarityName, Vec<TypeSignature>, TypeSignature); 2] = [
         (
             STACKERDB_SLOTS_FUNCTION.into(),
             vec![],
-=======
-    pub static ref REQUIRED_FUNCTIONS: [(ClarityName, Vec<TypeSignature>, TypeSignature); 3] = [
-        (
-            STACKERDB_PAGE_COUNT_FUNCTION.into(),
-            vec![],
-            TypeSignature::new_response(
-                TypeSignature::UIntType,
-                TypeSignature::UIntType,
-            ).expect("FATAL: failed to construct (response int int)")
-        ),
-        (
-            STACKERDB_SLOTS_FUNCTION.into(),
-            vec![
-                TypeSignature::UIntType
-            ],
->>>>>>> 1f9b1843
             TypeSignature::new_response(
                 ListTypeData::new_list(
                     TupleTypeSignature::try_from(vec![
@@ -194,114 +171,6 @@
         Ok(())
     }
 
-<<<<<<< HEAD
-    fn parse_slot_entry(
-        entry: ClarityValue,
-        contract_id: &QualifiedContractIdentifier,
-    ) -> Result<(StacksAddress, u32), String> {
-        let ClarityValue::Tuple(slot_data) = entry else {
-            let reason = format!(
-                "StackerDB fn `{contract_id}.{STACKERDB_SLOTS_FUNCTION}` returned non-tuple slot entry",
-            );
-            return Err(reason);
-        };
-
-        let Ok(ClarityValue::Principal(signer_principal)) = slot_data.get("signer") else {
-            let reason = format!(
-                "StackerDB fn `{contract_id}.{STACKERDB_SLOTS_FUNCTION}` returned tuple without `signer` entry of type `principal`",
-            );
-            return Err(reason);
-        };
-
-        let Ok(ClarityValue::UInt(num_slots)) = slot_data.get("num-slots") else {
-            let reason = format!(
-                "StackerDB fn `{contract_id}.{STACKERDB_SLOTS_FUNCTION}` returned tuple without `num-slots` entry of type `uint`",
-            );
-            return Err(reason);
-        };
-
-        let num_slots = u32::try_from(*num_slots)
-            .map_err(|_| format!("Contract `{contract_id}` set too many slots for one signer (max = {STACKERDB_INV_MAX})"))?;
-        if num_slots > STACKERDB_INV_MAX {
-            return Err(format!("Contract `{contract_id}` set too many slots for one signer (max = {STACKERDB_INV_MAX})"));
-        }
-
-        let PrincipalData::Standard(standard_principal) = signer_principal else {
-            return Err(format!(
-                "StackerDB contract `{contract_id}` set a contract principal as a writer, which is not supported"
-            ));
-        };
-        let addr = StacksAddress::from(standard_principal.clone());
-        Ok((addr, num_slots))
-    }
-
-    fn eval_signer_slots(
-=======
-    fn eval_page_count(
->>>>>>> 1f9b1843
-        chainstate: &mut StacksChainState,
-        burn_dbconn: &dyn BurnStateDB,
-        contract_id: &QualifiedContractIdentifier,
-        tip: &StacksBlockId,
-    ) -> Result<u32, NetError> {
-        let pages_val = chainstate.eval_fn_read_only(
-            burn_dbconn,
-            tip,
-            contract_id,
-<<<<<<< HEAD
-            "({STACKERDB_SLOTS_FUNCTION})",
-=======
-            STACKERDB_PAGE_COUNT_FUNCTION,
-            &[],
->>>>>>> 1f9b1843
-        )?;
-
-        if !matches!(pages_val, ClarityValue::Response(_)) {
-            let reason = format!("StackerDB fn `{contract_id}.{STACKERDB_PAGE_COUNT_FUNCTION}` returned unexpected non-response type");
-            warn!("{reason}");
-            return Err(NetError::InvalidStackerDBContract(
-                contract_id.clone(),
-                reason,
-            ));
-        }
-
-        let ClarityValue::UInt(pages) = pages_val
-            .expect_result()?
-            .map_err(|err_val| {
-                let reason = format!(
-                    "StackerDB fn `{contract_id}.{STACKERDB_PAGE_COUNT_FUNCTION}` failed: error {err_val}",
-                );
-                warn!("{reason}");
-                NetError::InvalidStackerDBContract(
-                    contract_id.clone(),
-                    reason,
-                )
-            })?
-        else {
-            let reason = format!("StackerDB fn `{contract_id}.{STACKERDB_PAGE_COUNT_FUNCTION}` returned unexpected non-uint ok type");
-            warn!("{reason}");
-            return Err(NetError::InvalidStackerDBContract(
-                contract_id.clone(), reason));
-        };
-
-<<<<<<< HEAD
-        if slot_list.len() > usize::try_from(STACKERDB_INV_MAX).unwrap() {
-            let reason = format!("StackerDB fn `{contract_id}.{STACKERDB_SLOTS_FUNCTION}` returned too long list (max len={STACKERDB_INV_MAX})");
-=======
-        pages.try_into().map_err(
-            |_| {
-                let reason = format!(
-                    "StackerDB fn `{contract_id}.{STACKERDB_PAGE_COUNT_FUNCTION}` returned page count outside of u32 range",
-                );
-                warn!("{reason}");
-                NetError::InvalidStackerDBContract(
-                    contract_id.clone(),
-                    reason,
-                )
-            }
-        )
-    }
-
     fn parse_slot_entry(
         entry: ClarityValue,
         contract_id: &QualifiedContractIdentifier,
@@ -348,19 +217,12 @@
         contract_id: &QualifiedContractIdentifier,
         tip: &StacksBlockId,
     ) -> Result<Vec<(StacksAddress, u32)>, NetError> {
-        let page_count = Self::eval_page_count(chainstate, burn_dbconn, contract_id, tip)?;
-        if page_count == 0 {
-            debug!("StackerDB contract {contract_id} specified zero pages");
-            return Ok(vec![]);
-        }
-        if page_count > STACKERDB_MAX_PAGE_COUNT {
-            let reason = format!("Contract {contract_id} set more than maximum number of pages (max = {STACKERDB_MAX_PAGE_COUNT}");
-            warn!("{reason}");
-            return Err(NetError::InvalidStackerDBContract(
-                contract_id.clone(),
-                reason,
-            ));
-        }
+        let value = chainstate.eval_read_only(
+            burn_dbconn,
+            tip,
+            contract_id,
+            "({STACKERDB_SLOTS_FUNCTION})",
+        )?;
 
         let mut return_set: Option<Vec<(StacksAddress, u32)>> = None;
         let mut total_num_slots = 0u32;
@@ -438,9 +300,8 @@
             ));
         };
 
-        if slot_list.len() > usize::try_from(STACKERDB_PAGE_LIST_MAX).unwrap() {
-            let reason = format!("StackerDB fn `{contract_id}.{STACKERDB_SLOTS_FUNCTION}` returned too long list (max len={STACKERDB_PAGE_LIST_MAX})");
->>>>>>> 1f9b1843
+        if slot_list.len() > usize::try_from(STACKERDB_INV_MAX).unwrap() {
+            let reason = format!("StackerDB fn `{contract_id}.{STACKERDB_SLOTS_FUNCTION}` returned too long list (max len={STACKERDB_INV_MAX})");
             warn!("{reason}");
             return Err(NetError::InvalidStackerDBContract(
                 contract_id.clone(),
