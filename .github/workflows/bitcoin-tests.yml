##
## Bitcoin Integration Tests
##

name: Bitcoin Integration Tests

# Only run when:
<<<<<<< HEAD
#   - PRs are opened
#   - the workflow is started from the UI
on:
  pull_request:
  workflow_dispatch:
=======
#   - PRs are (re)opened against master branch

on:
  pull_request:
    types:
      - opened
      - reopened
>>>>>>> 4c5dc7e9

concurrency:
  group: stacks-bitcoin-integration-tests-${{ github.ref }}
  # Only cancel in progress if this is for a PR
  cancel-in-progress: ${{ github.event_name == 'pull_request' }}

jobs:
  # Create bitcoin image used for later tests
  build-integration-image:
    name: Build Image
    runs-on: ubuntu-latest
    steps:
      - name: Checkout the latest code
        id: git_checkout
        uses: actions/checkout@v3

      - name: Reclaim disk space
        id: cleanup
        run: |
          sudo apt-get remove -y '^dotnet-.*'
          sudo apt-get remove -y '^llvm-.*'
          sudo apt-get remove -y 'php.*'
          sudo apt-get remove -y '^mongodb-.*'
          sudo apt-get remove -y '^mysql-.*'
          sudo apt-get remove -y azure-cli google-cloud-sdk google-chrome-stable firefox powershell mono-devel libgl1-mesa-dri
          sudo apt-get autoremove -y
          sudo apt-get clean
          docker system prune --force

      - name: Build bitcoin integration testing image
        id: build_docker_image
        env:
          DOCKER_BUILDKIT: 1
        # Remove .dockerignore file so codecov has access to git info and build the image
        run: |
          rm .dockerignore
          docker build -f ./.github/actions/bitcoin-int-tests/Dockerfile.generic.bitcoin-tests -t stacks-blockchain:integrations .

      - name: Export docker image as tarball
        id: export_docker_image
        run: docker save stacks-blockchain:integrations | gzip > integration-image.tar.gz

      - name: Upload built docker image
        id: upload_docker_image
        uses: actions/upload-artifact@v3
        with:
          name: integration-image.tar.gz
          path: integration-image.tar.gz

  # Run integration tests using sampled genesis block
  sampled-genesis:
    name: Sampled Genesis
    runs-on: ubuntu-latest
    needs:
      - build-integration-image
    strategy:
      fail-fast: false
      matrix:
        test-name:
          - tests::neon_integrations::miner_submit_twice
          - tests::neon_integrations::microblock_integration_test
          - tests::neon_integrations::microblock_fork_poison_integration_test
          - tests::neon_integrations::size_check_integration_test
          - tests::neon_integrations::cost_voting_integration
          - tests::integrations::integration_test_get_info
          - tests::neon_integrations::bitcoind_integration_test
          - tests::neon_integrations::liquid_ustx_integration
          - tests::neon_integrations::stx_transfer_btc_integration_test
          - tests::neon_integrations::stx_delegate_btc_integration_test
          - tests::neon_integrations::bitcoind_forking_test
          - tests::neon_integrations::should_fix_2771
          - tests::neon_integrations::pox_integration_test
          - tests::neon_integrations::mining_events_integration_test
          - tests::bitcoin_regtest::bitcoind_integration_test
          - tests::should_succeed_handling_malformed_and_valid_txs
          - tests::neon_integrations::size_overflow_unconfirmed_microblocks_integration_test
          - tests::neon_integrations::size_overflow_unconfirmed_stream_microblocks_integration_test
          - tests::neon_integrations::size_overflow_unconfirmed_invalid_stream_microblocks_integration_test
          - tests::neon_integrations::runtime_overflow_unconfirmed_microblocks_integration_test
          - tests::neon_integrations::antientropy_integration_test
          - tests::neon_integrations::filter_low_fee_tx_integration_test
          - tests::neon_integrations::filter_long_runtime_tx_integration_test
          - tests::neon_integrations::microblock_large_tx_integration_test_FLAKY
          - tests::neon_integrations::block_large_tx_integration_test
          - tests::neon_integrations::microblock_limit_hit_integration_test
          - tests::neon_integrations::block_limit_hit_integration_test
          - tests::neon_integrations::fuzzed_median_fee_rate_estimation_test_window5
          - tests::neon_integrations::fuzzed_median_fee_rate_estimation_test_window10
          - tests::neon_integrations::use_latest_tip_integration_test
          - tests::neon_integrations::test_flash_block_skip_tenure
          - tests::neon_integrations::test_chainwork_first_intervals
          - tests::neon_integrations::test_chainwork_partial_interval
          - tests::neon_integrations::test_problematic_txs_are_not_stored
          - tests::neon_integrations::test_problematic_blocks_are_not_mined
          - tests::neon_integrations::test_problematic_blocks_are_not_relayed_or_stored
          - tests::neon_integrations::test_problematic_microblocks_are_not_mined
          - tests::neon_integrations::test_problematic_microblocks_are_not_relayed_or_stored
          - tests::neon_integrations::push_boot_receipts
          - tests::neon_integrations::test_submit_and_observe_sbtc_ops
          - tests::epoch_205::test_dynamic_db_method_costs
          - tests::epoch_205::transition_empty_blocks
          - tests::epoch_205::test_cost_limit_switch_version205
          - tests::epoch_205::test_exact_block_costs
          - tests::epoch_205::bigger_microblock_streams_in_2_05
          - tests::epoch_21::transition_adds_burn_block_height
          - tests::epoch_21::transition_fixes_bitcoin_rigidity
          - tests::epoch_21::transition_adds_pay_to_contract
          - tests::epoch_21::transition_adds_get_pox_addr_recipients
          - tests::epoch_21::transition_adds_mining_from_segwit
          - tests::epoch_21::transition_removes_pox_sunset
          - tests::epoch_21::transition_empty_blocks
          - tests::epoch_21::test_pox_reorgs_three_flaps
          - tests::epoch_21::test_pox_reorg_one_flap
          - tests::epoch_21::test_pox_reorg_flap_duel
          - tests::epoch_21::test_pox_reorg_flap_reward_cycles
          - tests::epoch_21::test_pox_missing_five_anchor_blocks
          - tests::epoch_21::test_sortition_divergence_pre_21
          - tests::epoch_21::test_v1_unlock_height_with_current_stackers
          - tests::epoch_21::test_v1_unlock_height_with_delay_and_current_stackers
          - tests::epoch_21::trait_invocation_cross_epoch
          - tests::epoch_22::pox_2_unlock_all
          - tests::epoch_22::disable_pox
          - tests::epoch_22::test_pox_reorg_one_flap
          - tests::epoch_23::trait_invocation_behavior
          - tests::neon_integrations::bad_microblock_pubkey
          - tests::epoch_24::fix_to_pox_contract
          - tests::epoch_24::verify_auto_unlock_behavior
          - tests::stackerdb::test_stackerdb_load_store
          - tests::stackerdb::test_stackerdb_event_observer
    steps:
      - name: Checkout the latest code
        id: git_checkout
        uses: actions/checkout@v3
      - name: Download docker image
        id: download_docker_image
        uses: actions/download-artifact@v3
        with:
          name: integration-image.tar.gz
      - name: Load docker image
        id: load_docker_image
        run: docker load -i integration-image.tar.gz && rm integration-image.tar.gz
      - name: All integration tests with sampled genesis
        id: bitcoin_integration_tests
        timeout-minutes: 30
        env:
          DOCKER_BUILDKIT: 1
          TEST_NAME: ${{ matrix.test-name }}
        run: docker build -o coverage-output --build-arg test_name=${{ matrix.test-name }} -f ./.github/actions/bitcoin-int-tests/Dockerfile.bitcoin-tests .
      - name: Code Coverage
        id: code_coverage
        uses: codecov/codecov-action@v3
        with:
          files: ./coverage-output/lcov.info
          name: ${{ matrix.test-name }}
          fail_ci_if_error: false

  # Run atlas integration tests
  atlas-test:
    name: Atlas Test
    runs-on: ubuntu-latest
    needs:
      - build-integration-image
    strategy:
      fail-fast: false
      matrix:
        test-name:
          - tests::neon_integrations::atlas_integration_test
          - tests::neon_integrations::atlas_stress_integration_test
    steps:
      - name: Checkout the latest code
        id: git_checkout
        uses: actions/checkout@v3
      - name: Download docker image
        id: download_docker_image
        uses: actions/download-artifact@v3
        with:
          name: integration-image.tar.gz
      - name: Load docker image
        id: load_docker_image
        run: docker load -i integration-image.tar.gz && rm integration-image.tar.gz
      - name: Atlas integration tests
        id: atlas_integration_tests
        timeout-minutes: 40
        env:
          DOCKER_BUILDKIT: 1
          TEST_NAME: ${{ matrix.test-name }}
        run: docker build -o coverage-output --build-arg test_name=${{ matrix.test-name }} -f ./.github/actions/bitcoin-int-tests/Dockerfile.bitcoin-tests .
      - name: Code Coverage
        id: code_coverage
        uses: codecov/codecov-action@v3
        with:
          files: ./coverage-output/lcov.info
          name: ${{ matrix.test-name }}
          fail_ci_if_error: false<|MERGE_RESOLUTION|>--- conflicted
+++ resolved
@@ -5,13 +5,6 @@
 name: Bitcoin Integration Tests
 
 # Only run when:
-<<<<<<< HEAD
-#   - PRs are opened
-#   - the workflow is started from the UI
-on:
-  pull_request:
-  workflow_dispatch:
-=======
 #   - PRs are (re)opened against master branch
 
 on:
@@ -19,7 +12,6 @@
     types:
       - opened
       - reopened
->>>>>>> 4c5dc7e9
 
 concurrency:
   group: stacks-bitcoin-integration-tests-${{ github.ref }}
