# Changelog

All notable changes to this project will be documented in this file.

The format is based on [Keep a Changelog](https://keepachangelog.com/en/1.0.0/),
and this project adheres to [Semantic Versioning](https://semver.org/spec/v2.0.0.html).

<<<<<<< HEAD
## [Unrelease]

### Added

- `/drop_mempool_tx` endpoint to notify event observers when a mempool
  transaction has been removed the mempool.
- `"reward_slot_holders"` field to the `new_burn_block` event
=======
## [Unreleased]

The chainstate directory has been restructured in this release. It is not
compatible with prior chainstate directories.

## Added

- CTRL-C handler for safe shutdown of `stacks-node`
- Log transactions in local db table via setting env `STACKS_TRANSACTION_LOG=1`
- New prometheus metrics for mempool transaction processing times and
  outstanding mempool transactions

## Changed

- Improved chainstate directory layout
- Improved node boot up time
- Better handling of flash blocks

## [2.0.8] - 2021-03-02

This is a hotfix release for improved handling of static analysis storage and
improved `at-block` behavior. The chainstate directory of 2.0.8 is compatible with
the 2.0.7 chainstate.

## Fixed

- Improved static analysis storage
- `at-block` behavior in `clarity-cli` and unit tests (no changes in `stacks-node`
  behavior).
>>>>>>> 4277bf04

## [2.0.7] - 2021-02-26

This is an emergency hotfix that prevents the node from accidentally deleting
valid block data if its descendant microblock stream is invalid for some reason.

## Fixed

- Do not delete a valid parent Stacks block.

## [2.0.6] - 2021-02-15

The database schema has not changed since 2.0.5, so when spinning up a
2.0.6 node from a 2.0.5 chainstate, you do not need to use a fresh
working directory. Earlier versions' chainstate directories are
incompatible, however.

### Fixed

- Miner RBF logic has two "fallback" logic changes. First, if the RBF
  logic has increased fees by more than 50%, do not submit a new
  transaction. Second, fix the "same chainstate hash" fallback check.
- Winning block txid lookups in the SortitionDB have been corrected
  to use the txid during the lookup.
- The miner will no longer attempt to mine a new Stacks block if it receives a
  microblock in a discontinuous microblock stream.

## [2.0.5] - 2021-02-12

The database schema has changed since 2.0.4, so when spinning up a 2.0.5
node from an earlier chainstate, you must use a fresh working directory.

### Added

- Miner heuristic for handling relatively large or computationally
  expensive transactions: such transactions will be dropped from the
  mempool to prevent miners from re-attempting them once they fail.
  Miners can also now continue processing transactions that are
  behind those transactions in the mempool "queue".

### Fixed

- Miner block assembly now uses the correct block limit available via
  the node config
- `tx_fees_streamed_produced` fees are included in miner coinbase
  events for event observers
- SQLite indexes are now correctly created on database instantion

### Changed

- STX unlock events are now sent over the events endpoint bundled
  into an associated unlock transaction
- Atlas attachments networking endpoints are disabled for this
  release, while networking issues are addressed in the
  implementation

## [2.0.4] - 2021-02-07

### Changed

- Atlas attachments networking endpoints are disabled for this
  release, while networking issues are addressed in the
  implementation.

## [2.0.3] - 2021-02-04

### Added

- `stacks-node --mine-at-height` commandline option, which tells the
  `stacks-node` not to mine until it has synchronized to the given
  Stacks block height
- A new RPC endpoint `/v2/blocks/upload/{consensus_hash}` that accepts
  an uploaded a Stacks block for a given sortition

### Changed

- Enabled WAL mode for the chainstate databases. This allows much more
  concurrency in the `stacks-node`, and improves network performance
  across the board. **NOTE:** *This changed the database schema, any
  running node would need to re-initialize their nodes from a new chain
  state when upgrading*.
- Default value `wait_time_for_microblocks`: from 60s to 30s
- The mempool now performs more transfer semantics checks before admitting
  a transaction (e.g., reject if origin = recipient): see issue #2354
- Improved the performance of the code that handles `GetBlocksInv` p2p
  messages by an order of magnitude.
- Improved the performance of the block-downloader's block and
  microblock search code by a factor of 5x.

### Fixed

- Miner mempool querying now works across short-lived forks: see issue #2389
- JSON deserialization for high-depth JSON objects
- Atlas attachment serving: see PR #2390
- Address issues #2379, #2356, #2347, #2346. The tracking of the
  `LeaderBlockCommit` operations inflight is improved, drastically
  reducing the number of block commit rejections. When
  a`LeaderBlockCommit` is not included in the Bitcoin block it was
  targeting, it is condemned to be rejected, per the Stacks
  consensus. To avoid wasting BTC, the miner now tries to send its
  next `LeaderBlockCommit` operations using the UTXOs of the previous
  transaction with a replacement by fee. The fee increase increments
  can be configured with the setting `rbf_fee_increment`.<|MERGE_RESOLUTION|>--- conflicted
+++ resolved
@@ -5,15 +5,7 @@
 The format is based on [Keep a Changelog](https://keepachangelog.com/en/1.0.0/),
 and this project adheres to [Semantic Versioning](https://semver.org/spec/v2.0.0.html).
 
-<<<<<<< HEAD
-## [Unrelease]
 
-### Added
-
-- `/drop_mempool_tx` endpoint to notify event observers when a mempool
-  transaction has been removed the mempool.
-- `"reward_slot_holders"` field to the `new_burn_block` event
-=======
 ## [Unreleased]
 
 The chainstate directory has been restructured in this release. It is not
@@ -21,6 +13,9 @@
 
 ## Added
 
+- `/drop_mempool_tx` endpoint to notify event observers when a mempool
+  transaction has been removed the mempool.
+- `"reward_slot_holders"` field to the `new_burn_block` event
 - CTRL-C handler for safe shutdown of `stacks-node`
 - Log transactions in local db table via setting env `STACKS_TRANSACTION_LOG=1`
 - New prometheus metrics for mempool transaction processing times and
@@ -43,7 +38,6 @@
 - Improved static analysis storage
 - `at-block` behavior in `clarity-cli` and unit tests (no changes in `stacks-node`
   behavior).
->>>>>>> 4277bf04
 
 ## [2.0.7] - 2021-02-26
 
